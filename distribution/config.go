--- conflicted
+++ resolved
@@ -2,7 +2,9 @@
 
 import (
 	"encoding/json"
+	"fmt"
 	"io"
+	"runtime"
 
 	"github.com/docker/distribution"
 	"github.com/docker/distribution/manifest/schema2"
@@ -140,20 +142,9 @@
 		return nil, err
 	}
 
-<<<<<<< HEAD
-	// fail immediately on windows
-	/*if runtime.GOOS == "windows" && unmarshalledConfig.OS == "linux" {
+	if runtime.GOOS != "windows" && unmarshalledConfig.OS == "windows" {
 		return nil, fmt.Errorf("image operating system %q cannot be used on this platform", unmarshalledConfig.OS)
-	}*/
-=======
-	// fail immediately on Windows when downloading a non-Windows image
-	// and vice versa
-	if runtime.GOOS == "windows" && unmarshalledConfig.OS == "linux" {
-		return nil, fmt.Errorf("image operating system %q cannot be used on this platform", unmarshalledConfig.OS)
-	} else if runtime.GOOS != "windows" && unmarshalledConfig.OS == "windows" {
-		return nil, fmt.Errorf("image operating system %q cannot be used on this platform", unmarshalledConfig.OS)
-	}
->>>>>>> aa92df71
+	}
 
 	return unmarshalledConfig.RootFS, nil
 }
