package layer

import (
	"errors"
	"fmt"
	"io"
	"io/ioutil"
	"runtime"
	"sync"

<<<<<<< HEAD
	"runtime"

=======
>>>>>>> f167eae2
	winlx "github.com/Microsoft/go-winlx"
	"github.com/Sirupsen/logrus"
	"github.com/docker/distribution"
	"github.com/docker/docker/daemon/graphdriver"
	"github.com/docker/docker/pkg/idtools"
	"github.com/docker/docker/pkg/plugingetter"
	"github.com/docker/docker/pkg/stringid"
	digest "github.com/opencontainers/go-digest"
	"github.com/vbatts/tar-split/tar/asm"
	"github.com/vbatts/tar-split/tar/storage"
)

// maxLayerDepth represents the maximum number of
// layers which can be chained together. 125 was
// chosen to account for the 127 max in some
// graphdrivers plus the 2 additional layers
// used to create a rwlayer.
const maxLayerDepth = 125

type layerStore struct {
	store  MetadataStore
	driver graphdriver.Driver

	layerMap map[ChainID]*roLayer
	layerL   sync.Mutex

	mounts map[string]*mountedLayer
	mountL sync.Mutex
}

// StoreOptions are the options used to create a new Store instance
type StoreOptions struct {
	StorePath                 string
	MetadataStorePathTemplate string
	GraphDriver               string
	GraphDriverOptions        []string
	UIDMaps                   []idtools.IDMap
	GIDMaps                   []idtools.IDMap
	PluginGetter              plugingetter.PluginGetter
	ExperimentalEnabled       bool
}

// NewStoreFromOptions creates a new Store instance
func NewStoreFromOptions(options StoreOptions) (Store, error) {
	driver, err := graphdriver.New(options.GraphDriver, options.PluginGetter, graphdriver.Options{
		Root:                options.StorePath,
		DriverOptions:       options.GraphDriverOptions,
		UIDMaps:             options.UIDMaps,
		GIDMaps:             options.GIDMaps,
		ExperimentalEnabled: options.ExperimentalEnabled,
	})
	if err != nil {
		return nil, fmt.Errorf("error initializing graphdriver: %v", err)
	}
	logrus.Debugf("Using graph driver %s", driver)

	fms, err := NewFSMetadataStore(fmt.Sprintf(options.MetadataStorePathTemplate, driver))
	if err != nil {
		return nil, err
	}

	return NewStoreFromGraphDriver(fms, driver)
}

// NewStoreFromGraphDriver creates a new Store instance using the provided
// metadata store and graph driver. The metadata store will be used to restore
// the Store.
func NewStoreFromGraphDriver(store MetadataStore, driver graphdriver.Driver) (Store, error) {
	ls := &layerStore{
		store:    store,
		driver:   driver,
		layerMap: map[ChainID]*roLayer{},
		mounts:   map[string]*mountedLayer{},
	}

	ids, mounts, err := store.List()
	if err != nil {
		return nil, err
	}

	for _, id := range ids {
		l, err := ls.loadLayer(id)
		if err != nil {
			logrus.Debugf("Failed to load layer %s: %s", id, err)
			continue
		}
		if l.parent != nil {
			l.parent.referenceCount++
		}
	}

	for _, mount := range mounts {
		if err := ls.loadMount(mount); err != nil {
			logrus.Debugf("Failed to load mount %s: %s", mount, err)
		}
	}

	return ls, nil
}

func (ls *layerStore) loadLayer(layer ChainID) (*roLayer, error) {
	cl, ok := ls.layerMap[layer]
	if ok {
		return cl, nil
	}

	diff, err := ls.store.GetDiffID(layer)
	if err != nil {
		return nil, fmt.Errorf("failed to get diff id for %s: %s", layer, err)
	}

	size, err := ls.store.GetSize(layer)
	if err != nil {
		return nil, fmt.Errorf("failed to get size for %s: %s", layer, err)
	}

	cacheID, err := ls.store.GetCacheID(layer)
	if err != nil {
		return nil, fmt.Errorf("failed to get cache id for %s: %s", layer, err)
	}

	parent, err := ls.store.GetParent(layer)
	if err != nil {
		return nil, fmt.Errorf("failed to get parent for %s: %s", layer, err)
	}

	descriptor, err := ls.store.GetDescriptor(layer)
	if err != nil {
		return nil, fmt.Errorf("failed to get descriptor for %s: %s", layer, err)
	}

	cl = &roLayer{
		chainID:    layer,
		diffID:     diff,
		size:       size,
		cacheID:    cacheID,
		layerStore: ls,
		references: map[Layer]struct{}{},
		descriptor: descriptor,
	}

	if parent != "" {
		p, err := ls.loadLayer(parent)
		if err != nil {
			return nil, err
		}
		cl.parent = p
	}

	ls.layerMap[cl.chainID] = cl

	return cl, nil
}

func (ls *layerStore) loadMount(mount string) error {
	if _, ok := ls.mounts[mount]; ok {
		return nil
	}

	mountID, err := ls.store.GetMountID(mount)
	if err != nil {
		return err
	}

	initID, err := ls.store.GetInitID(mount)
	if err != nil {
		return err
	}

	parent, err := ls.store.GetMountParent(mount)
	if err != nil {
		return err
	}

	ml := &mountedLayer{
		name:       mount,
		mountID:    mountID,
		initID:     initID,
		layerStore: ls,
		references: map[RWLayer]*referencedRWLayer{},
	}

	if parent != "" {
		p, err := ls.loadLayer(parent)
		if err != nil {
			return err
		}
		ml.parent = p

		p.referenceCount++
	}

	ls.mounts[ml.name] = ml

	return nil
}

func (ls *layerStore) applyTar(tx MetadataTransaction, ts io.Reader, parent string, layer *roLayer) error {
	digester := digest.Canonical.Digester()
	tr := io.TeeReader(ts, digester.Hash())

	tsw, err := tx.TarSplitWriter(true)
	if err != nil {
		return err
	}
	metaPacker := storage.NewJSONPacker(tsw)
	defer tsw.Close()

	// we're passing nil here for the file putter, because the ApplyDiff will
	// handle the extraction of the archive
	rdr, err := asm.NewInputTarStream(tr, metaPacker, nil)
	if err != nil {
		return err
	}

	// Lets do this hack to distinguish between linux and windows
<<<<<<< HEAD
	layerID := layer.cacheID
	if runtime.GOOS == "windows" && layer.descriptor.OS != "" {
		// Append the OS information infront of the string.
=======
	// Linux images only suppported on windowsfilter.
	layerID := layer.cacheID
	if runtime.GOOS == "windows" && ls.driver.String() == "windowsfilter" {
		// Append the OS information infront of the string.
		fmt.Println(layer.descriptor.OS)
>>>>>>> f167eae2
		layerID = winlx.EncodeOS(layerID, layer.descriptor.OS)
	}
	applySize, err := ls.driver.ApplyDiff(layerID, parent, rdr)
	if err != nil {
		return err
	}

	// Discard trailing data but ensure metadata is picked up to reconstruct stream
	io.Copy(ioutil.Discard, rdr) // ignore error as reader may be closed

	layer.size = applySize
	layer.diffID = DiffID(digester.Digest())

	logrus.Debugf("Applied tar %s to %s, size: %d", layer.diffID, layer.cacheID, applySize)

	return nil
}

func (ls *layerStore) Register(ts io.Reader, parent ChainID) (Layer, error) {
	return ls.registerWithDescriptor(ts, parent, distribution.Descriptor{})
}

func (ls *layerStore) registerWithDescriptor(ts io.Reader, parent ChainID, descriptor distribution.Descriptor) (Layer, error) {
	// err is used to hold the error which will always trigger
	// cleanup of creates sources but may not be an error returned
	// to the caller (already exists).
	var err error
	var pid string
	var p *roLayer
	if string(parent) != "" {
		p = ls.get(parent)
		if p == nil {
			return nil, ErrLayerDoesNotExist
		}
		pid = p.cacheID
		// Release parent chain if error
		defer func() {
			if err != nil {
				ls.layerL.Lock()
				ls.releaseLayer(p)
				ls.layerL.Unlock()
			}
		}()
		if p.depth() >= maxLayerDepth {
			err = ErrMaxDepthExceeded
			return nil, err
		}
	}

	// Create new roLayer
	layer := &roLayer{
		parent:         p,
		cacheID:        stringid.GenerateRandomID(),
		referenceCount: 1,
		layerStore:     ls,
		references:     map[Layer]struct{}{},
		descriptor:     descriptor,
	}

	if err = ls.driver.Create(layer.cacheID, pid, nil); err != nil {
		return nil, err
	}

	tx, err := ls.store.StartTransaction()
	if err != nil {
		return nil, err
	}

	defer func() {
		if err != nil {
			logrus.Debugf("Cleaning up layer %s: %v", layer.cacheID, err)
			if err := ls.driver.Remove(layer.cacheID); err != nil {
				logrus.Errorf("Error cleaning up cache layer %s: %v", layer.cacheID, err)
			}
			if err := tx.Cancel(); err != nil {
				logrus.Errorf("Error canceling metadata transaction %q: %s", tx.String(), err)
			}
		}
	}()

	if err = ls.applyTar(tx, ts, pid, layer); err != nil {
		return nil, err
	}

	if layer.parent == nil {
		layer.chainID = ChainID(layer.diffID)
	} else {
		layer.chainID = createChainIDFromParent(layer.parent.chainID, layer.diffID)
	}

	if err = storeLayer(tx, layer); err != nil {
		return nil, err
	}

	ls.layerL.Lock()
	defer ls.layerL.Unlock()

	if existingLayer := ls.getWithoutLock(layer.chainID); existingLayer != nil {
		// Set error for cleanup, but do not return the error
		err = errors.New("layer already exists")
		return existingLayer.getReference(), nil
	}

	if err = tx.Commit(layer.chainID); err != nil {
		return nil, err
	}

	ls.layerMap[layer.chainID] = layer

	return layer.getReference(), nil
}

func (ls *layerStore) getWithoutLock(layer ChainID) *roLayer {
	l, ok := ls.layerMap[layer]
	if !ok {
		return nil
	}

	l.referenceCount++

	return l
}

func (ls *layerStore) get(l ChainID) *roLayer {
	ls.layerL.Lock()
	defer ls.layerL.Unlock()
	return ls.getWithoutLock(l)
}

func (ls *layerStore) Get(l ChainID) (Layer, error) {
	ls.layerL.Lock()
	defer ls.layerL.Unlock()

	layer := ls.getWithoutLock(l)
	if layer == nil {
		return nil, ErrLayerDoesNotExist
	}

	return layer.getReference(), nil
}

func (ls *layerStore) Map() map[ChainID]Layer {
	ls.layerL.Lock()
	defer ls.layerL.Unlock()

	layers := map[ChainID]Layer{}

	for k, v := range ls.layerMap {
		layers[k] = v
	}

	return layers
}

func (ls *layerStore) deleteLayer(layer *roLayer, metadata *Metadata) error {
	err := ls.driver.Remove(layer.cacheID)
	if err != nil {
		return err
	}

	err = ls.store.Remove(layer.chainID)
	if err != nil {
		return err
	}
	metadata.DiffID = layer.diffID
	metadata.ChainID = layer.chainID
	metadata.Size, err = layer.Size()
	if err != nil {
		return err
	}
	metadata.DiffSize = layer.size

	return nil
}

func (ls *layerStore) releaseLayer(l *roLayer) ([]Metadata, error) {
	depth := 0
	removed := []Metadata{}
	for {
		if l.referenceCount == 0 {
			panic("layer not retained")
		}
		l.referenceCount--
		if l.referenceCount != 0 {
			return removed, nil
		}

		if len(removed) == 0 && depth > 0 {
			panic("cannot remove layer with child")
		}
		if l.hasReferences() {
			panic("cannot delete referenced layer")
		}
		var metadata Metadata
		if err := ls.deleteLayer(l, &metadata); err != nil {
			return nil, err
		}

		delete(ls.layerMap, l.chainID)
		removed = append(removed, metadata)

		if l.parent == nil {
			return removed, nil
		}

		depth++
		l = l.parent
	}
}

func (ls *layerStore) Release(l Layer) ([]Metadata, error) {
	ls.layerL.Lock()
	defer ls.layerL.Unlock()
	layer, ok := ls.layerMap[l.ChainID()]
	if !ok {
		return []Metadata{}, nil
	}
	if !layer.hasReference(l) {
		return nil, ErrLayerNotRetained
	}

	layer.deleteReference(l)

	return ls.releaseLayer(layer)
}

func (ls *layerStore) CreateRWLayer(name string, parent ChainID, opts *CreateRWLayerOpts) (RWLayer, error) {
	var (
		storageOpt map[string]string
		initFunc   MountInit
		mountLabel string
	)

	if opts != nil {
		mountLabel = opts.MountLabel
		storageOpt = opts.StorageOpt
		initFunc = opts.InitFunc
	}

	ls.mountL.Lock()
	defer ls.mountL.Unlock()
	m, ok := ls.mounts[name]
	if ok {
		return nil, ErrMountNameConflict
	}

	var err error
	var pid string
	var p *roLayer
	if string(parent) != "" {
		p = ls.get(parent)
		if p == nil {
			return nil, ErrLayerDoesNotExist
		}
		pid = p.cacheID

		// Release parent chain if error
		defer func() {
			if err != nil {
				ls.layerL.Lock()
				ls.releaseLayer(p)
				ls.layerL.Unlock()
			}
		}()
	}

	m = &mountedLayer{
		name:       name,
		parent:     p,
		mountID:    ls.mountID(name),
		layerStore: ls,
		references: map[RWLayer]*referencedRWLayer{},
	}

	if initFunc != nil {
		pid, err = ls.initMount(m.mountID, pid, mountLabel, initFunc, storageOpt)
		if err != nil {
			return nil, err
		}
		m.initID = pid
	}

	createOpts := &graphdriver.CreateOpts{
		StorageOpt: storageOpt,
	}

	if err = ls.driver.CreateReadWrite(m.mountID, pid, createOpts); err != nil {
		return nil, err
	}

	if err = ls.saveMount(m); err != nil {
		return nil, err
	}

	return m.getReference(), nil
}

func (ls *layerStore) GetRWLayer(id string) (RWLayer, error) {
	ls.mountL.Lock()
	defer ls.mountL.Unlock()
	mount, ok := ls.mounts[id]
	if !ok {
		return nil, ErrMountDoesNotExist
	}

	return mount.getReference(), nil
}

func (ls *layerStore) GetMountID(id string) (string, error) {
	ls.mountL.Lock()
	defer ls.mountL.Unlock()
	mount, ok := ls.mounts[id]
	if !ok {
		return "", ErrMountDoesNotExist
	}
	logrus.Debugf("GetMountID id: %s -> mountID: %s", id, mount.mountID)

	return mount.mountID, nil
}

func (ls *layerStore) ReleaseRWLayer(l RWLayer) ([]Metadata, error) {
	ls.mountL.Lock()
	defer ls.mountL.Unlock()
	m, ok := ls.mounts[l.Name()]
	if !ok {
		return []Metadata{}, nil
	}

	if err := m.deleteReference(l); err != nil {
		return nil, err
	}

	if m.hasReferences() {
		return []Metadata{}, nil
	}

	if err := ls.driver.Remove(m.mountID); err != nil {
		logrus.Errorf("Error removing mounted layer %s: %s", m.name, err)
		m.retakeReference(l)
		return nil, err
	}

	if m.initID != "" {
		if err := ls.driver.Remove(m.initID); err != nil {
			logrus.Errorf("Error removing init layer %s: %s", m.name, err)
			m.retakeReference(l)
			return nil, err
		}
	}

	if err := ls.store.RemoveMount(m.name); err != nil {
		logrus.Errorf("Error removing mount metadata: %s: %s", m.name, err)
		m.retakeReference(l)
		return nil, err
	}

	delete(ls.mounts, m.Name())

	ls.layerL.Lock()
	defer ls.layerL.Unlock()
	if m.parent != nil {
		return ls.releaseLayer(m.parent)
	}

	return []Metadata{}, nil
}

func (ls *layerStore) saveMount(mount *mountedLayer) error {
	if err := ls.store.SetMountID(mount.name, mount.mountID); err != nil {
		return err
	}

	if mount.initID != "" {
		if err := ls.store.SetInitID(mount.name, mount.initID); err != nil {
			return err
		}
	}

	if mount.parent != nil {
		if err := ls.store.SetMountParent(mount.name, mount.parent.chainID); err != nil {
			return err
		}
	}

	ls.mounts[mount.name] = mount

	return nil
}

func (ls *layerStore) initMount(graphID, parent, mountLabel string, initFunc MountInit, storageOpt map[string]string) (string, error) {
	// Use "<graph-id>-init" to maintain compatibility with graph drivers
	// which are expecting this layer with this special name. If all
	// graph drivers can be updated to not rely on knowing about this layer
	// then the initID should be randomly generated.
	initID := fmt.Sprintf("%s-init", graphID)

	createOpts := &graphdriver.CreateOpts{
		MountLabel: mountLabel,
		StorageOpt: storageOpt,
	}

	if err := ls.driver.CreateReadWrite(initID, parent, createOpts); err != nil {
		return "", err
	}
	p, err := ls.driver.Get(initID, "")
	if err != nil {
		return "", err
	}

	if err := initFunc(p); err != nil {
		ls.driver.Put(initID)
		return "", err
	}

	if err := ls.driver.Put(initID); err != nil {
		return "", err
	}

	return initID, nil
}

func (ls *layerStore) assembleTarTo(graphID string, metadata io.ReadCloser, size *int64, w io.Writer) error {
	diffDriver, ok := ls.driver.(graphdriver.DiffGetterDriver)
	if !ok {
		diffDriver = &naiveDiffPathDriver{ls.driver}
	}

	defer metadata.Close()

	// get our relative path to the container
	fileGetCloser, err := diffDriver.DiffGetter(graphID)
	if err != nil {
		return err
	}
	defer fileGetCloser.Close()

	metaUnpacker := storage.NewJSONUnpacker(metadata)
	upackerCounter := &unpackSizeCounter{metaUnpacker, size}
	logrus.Debugf("Assembling tar data for %s", graphID)
	return asm.WriteOutputTarStream(fileGetCloser, upackerCounter, w)
}

func (ls *layerStore) Cleanup() error {
	return ls.driver.Cleanup()
}

func (ls *layerStore) DriverStatus() [][2]string {
	return ls.driver.Status()
}

func (ls *layerStore) DriverName() string {
	return ls.driver.String()
}

type naiveDiffPathDriver struct {
	graphdriver.Driver
}

type fileGetPutter struct {
	storage.FileGetter
	driver graphdriver.Driver
	id     string
}

func (w *fileGetPutter) Close() error {
	return w.driver.Put(w.id)
}

func (n *naiveDiffPathDriver) DiffGetter(id string) (graphdriver.FileGetCloser, error) {
	p, err := n.Driver.Get(id, "")
	if err != nil {
		return nil, err
	}
	return &fileGetPutter{storage.NewPathFileGetter(p), n.Driver, id}, nil
}<|MERGE_RESOLUTION|>--- conflicted
+++ resolved
@@ -8,11 +8,6 @@
 	"runtime"
 	"sync"
 
-<<<<<<< HEAD
-	"runtime"
-
-=======
->>>>>>> f167eae2
 	winlx "github.com/Microsoft/go-winlx"
 	"github.com/Sirupsen/logrus"
 	"github.com/docker/distribution"
@@ -229,17 +224,11 @@
 	}
 
 	// Lets do this hack to distinguish between linux and windows
-<<<<<<< HEAD
-	layerID := layer.cacheID
-	if runtime.GOOS == "windows" && layer.descriptor.OS != "" {
-		// Append the OS information infront of the string.
-=======
 	// Linux images only suppported on windowsfilter.
 	layerID := layer.cacheID
 	if runtime.GOOS == "windows" && ls.driver.String() == "windowsfilter" {
 		// Append the OS information infront of the string.
 		fmt.Println(layer.descriptor.OS)
->>>>>>> f167eae2
 		layerID = winlx.EncodeOS(layerID, layer.descriptor.OS)
 	}
 	applySize, err := ls.driver.ApplyDiff(layerID, parent, rdr)
