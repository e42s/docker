--- conflicted
+++ resolved
@@ -506,10 +506,7 @@
 // The layer should not be mounted when calling this function
 func (d *Driver) ApplyDiff(id, parent string, diff io.Reader) (int64, error) {
 	var layerChain []string
-<<<<<<< HEAD
-=======
 	fmt.Println(id)
->>>>>>> f167eae2
 
 	// First have to split the OS part of the id
 	osType, id2 := winlx.DecodeOS(id)
@@ -698,7 +695,7 @@
 			var (
 				name     string
 				size     int64
-				fileInfo *winio.FileFullInfo
+				fileInfo *winio.FileBasicInfo
 			)
 
 			name, size, fileInfo, err = backuptar.FileInfoFromHeader(hdr)
