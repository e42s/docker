<<<<<<< HEAD
package libcontainerd

import (
	"errors"
	"fmt"
	"io"
	"io/ioutil"
	"os"
	"path/filepath"
	"strings"
	"syscall"

	"golang.org/x/net/context"

	winlx "github.com/Microsoft/go-winlx"
	"github.com/Microsoft/hcsshim"
	"github.com/Sirupsen/logrus"
	"github.com/docker/docker/pkg/sysinfo"
	specs "github.com/opencontainers/runtime-spec/specs-go"
)

type client struct {
	clientCommon

	// Platform specific properties below here (none presently on Windows)
}

// Win32 error codes that are used for various workarounds
// These really should be ALL_CAPS to match golangs syscall library and standard
// Win32 error conventions, but golint insists on CamelCase.
const (
	CoEClassstring     = syscall.Errno(0x800401F3) // Invalid class string
	ErrorNoNetwork     = syscall.Errno(1222)       // The network is not present or not started
	ErrorBadPathname   = syscall.Errno(161)        // The specified path is invalid
	ErrorInvalidObject = syscall.Errno(0x800710D8) // The object identifier does not represent a valid object
)

// defaultOwner is a tag passed to HCS to allow it to differentiate between
// container creator management stacks. We hard code "docker" in the case
// of docker.
const defaultOwner = "docker"

// Create is the entrypoint to create a container from a spec, and if successfully
// created, start it too. Table below shows the fields required for HCS JSON calling parameters,
// where if not populated, is omitted.
// +-----------------+--------------------------------------------+---------------------------------------------------+
// |                 | Isolation=Process                          | Isolation=Hyper-V                                 |
// +-----------------+--------------------------------------------+---------------------------------------------------+
// | VolumePath      | \\?\\Volume{GUIDa}                         |                                                   |
// | LayerFolderPath | %root%\windowsfilter\containerID           | %root%\windowsfilter\containerID (servicing only) |
// | Layers[]        | ID=GUIDb;Path=%root%\windowsfilter\layerID | ID=GUIDb;Path=%root%\windowsfilter\layerID        |
// | SandboxPath     |                                            | %root%\windowsfilter                              |
// | HvRuntime       |                                            | ImagePath=%root%\BaseLayerID\UtilityVM            |
// +-----------------+--------------------------------------------+---------------------------------------------------+
//
// Isolation=Process example:
//
// {
//	"SystemType": "Container",
//	"Name": "5e0055c814a6005b8e57ac59f9a522066e0af12b48b3c26a9416e23907698776",
//	"Owner": "docker",
//	"IsDummy": false,
//	"VolumePath": "\\\\\\\\?\\\\Volume{66d1ef4c-7a00-11e6-8948-00155ddbef9d}",
//	"IgnoreFlushesDuringBoot": true,
//	"LayerFolderPath": "C:\\\\control\\\\windowsfilter\\\\5e0055c814a6005b8e57ac59f9a522066e0af12b48b3c26a9416e23907698776",
//	"Layers": [{
//		"ID": "18955d65-d45a-557b-bf1c-49d6dfefc526",
//		"Path": "C:\\\\control\\\\windowsfilter\\\\65bf96e5760a09edf1790cb229e2dfb2dbd0fcdc0bf7451bae099106bfbfea0c"
//	}],
//	"HostName": "5e0055c814a6",
//	"MappedDirectories": [],
//	"HvPartition": false,
//	"EndpointList": ["eef2649d-bb17-4d53-9937-295a8efe6f2c"],
//	"Servicing": false
//}
//
// Isolation=Hyper-V example:
//
//{
//	"SystemType": "Container",
//	"Name": "475c2c58933b72687a88a441e7e0ca4bd72d76413c5f9d5031fee83b98f6045d",
//	"Owner": "docker",
//	"IsDummy": false,
//	"IgnoreFlushesDuringBoot": true,
//	"Layers": [{
//		"ID": "18955d65-d45a-557b-bf1c-49d6dfefc526",
//		"Path": "C:\\\\control\\\\windowsfilter\\\\65bf96e5760a09edf1790cb229e2dfb2dbd0fcdc0bf7451bae099106bfbfea0c"
//	}],
//	"HostName": "475c2c58933b",
//	"MappedDirectories": [],
//	"SandboxPath": "C:\\\\control\\\\windowsfilter",
//	"HvPartition": true,
//	"EndpointList": ["e1bb1e61-d56f-405e-b75d-fd520cefa0cb"],
//	"HvRuntime": {
//		"ImagePath": "C:\\\\control\\\\windowsfilter\\\\65bf96e5760a09edf1790cb229e2dfb2dbd0fcdc0bf7451bae099106bfbfea0c\\\\UtilityVM"
//	},
//	"Servicing": false
//}
func (clnt *client) Create(containerID string, checkpoint string, checkpointDir string, spec specs.Spec, attachStdio StdioCallback, options ...CreateOption) error {
	clnt.lock(containerID)
	defer clnt.unlock(containerID)
	logrus.Debugln("libcontainerd: client.Create() with spec", spec)

	osName := spec.Platform.OS
	if osName == "windows" {
		return clnt.createWindows(containerID, checkpoint, checkpointDir, spec, attachStdio, options...)
	}
	return clnt.createLinux(containerID, checkpoint, checkpointDir, spec, attachStdio, options...)
}

func (clnt *client) createWindows(containerID string, checkpoint string, checkpointDir string, spec specs.Spec, attachStdio StdioCallback, options ...CreateOption) error {
	configuration := &hcsshim.ContainerConfig{
		SystemType: "Container",
		Name:       containerID,
		Owner:      defaultOwner,
		IgnoreFlushesDuringBoot: false,
		HostName:                spec.Hostname,
		HvPartition:             false,
	}

	if spec.Windows.Resources != nil {
		if spec.Windows.Resources.CPU != nil {
			if spec.Windows.Resources.CPU.Count != nil {
				// This check is being done here rather than in adaptContainerSettings
				// because we don't want to update the HostConfig in case this container
				// is moved to a host with more CPUs than this one.
				cpuCount := *spec.Windows.Resources.CPU.Count
				hostCPUCount := uint64(sysinfo.NumCPU())
				if cpuCount > hostCPUCount {
					logrus.Warnf("Changing requested CPUCount of %d to current number of processors, %d", cpuCount, hostCPUCount)
					cpuCount = hostCPUCount
				}
				configuration.ProcessorCount = uint32(cpuCount)
			}
			if spec.Windows.Resources.CPU.Shares != nil {
				configuration.ProcessorWeight = uint64(*spec.Windows.Resources.CPU.Shares)
			}
			if spec.Windows.Resources.CPU.Percent != nil {
				configuration.ProcessorMaximum = int64(*spec.Windows.Resources.CPU.Percent) * 100 // ProcessorMaximum is a value between 1 and 10000
			}
		}
		if spec.Windows.Resources.Memory != nil {
			if spec.Windows.Resources.Memory.Limit != nil {
				configuration.MemoryMaximumInMB = int64(*spec.Windows.Resources.Memory.Limit) / 1024 / 1024
			}
		}
		if spec.Windows.Resources.Storage != nil {
			if spec.Windows.Resources.Storage.Bps != nil {
				configuration.StorageBandwidthMaximum = *spec.Windows.Resources.Storage.Bps
			}
			if spec.Windows.Resources.Storage.Iops != nil {
				configuration.StorageIOPSMaximum = *spec.Windows.Resources.Storage.Iops
			}
		}
	}

	var layerOpt *LayerOption
	for _, option := range options {
		if s, ok := option.(*ServicingOption); ok {
			configuration.Servicing = s.IsServicing
			continue
		}
		if f, ok := option.(*FlushOption); ok {
			configuration.IgnoreFlushesDuringBoot = f.IgnoreFlushesDuringBoot
			continue
		}
		if h, ok := option.(*HyperVIsolationOption); ok {
			configuration.HvPartition = h.IsHyperV
			configuration.SandboxPath = h.SandboxPath
			continue
		}
		if l, ok := option.(*LayerOption); ok {
			layerOpt = l
		}
		if n, ok := option.(*NetworkEndpointsOption); ok {
			configuration.EndpointList = n.Endpoints
			configuration.AllowUnqualifiedDNSQuery = n.AllowUnqualifiedDNSQuery
			continue
		}
		if c, ok := option.(*CredentialsOption); ok {
			configuration.Credentials = c.Credentials
			continue
		}
	}

	// We must have a layer option with at least one path
	if layerOpt == nil || layerOpt.LayerPaths == nil {
		return fmt.Errorf("no layer option or paths were supplied to the runtime")
	}

	if configuration.HvPartition {
		// Find the upper-most utility VM image, since the utility VM does not
		// use layering in RS1.
		// TODO @swernli/jhowardmsft at some point post RS1 this may be re-locatable.
		var uvmImagePath string
		for _, path := range layerOpt.LayerPaths {
			fullPath := filepath.Join(path, "UtilityVM")
			_, err := os.Stat(fullPath)
			if err == nil {
				uvmImagePath = fullPath
				break
			}
			if !os.IsNotExist(err) {
				return err
			}
		}
		if uvmImagePath == "" {
			return errors.New("utility VM image could not be found")
		}
		configuration.HvRuntime = &hcsshim.HvRuntime{ImagePath: uvmImagePath}
	} else {
		configuration.VolumePath = spec.Root.Path
	}

	configuration.LayerFolderPath = layerOpt.LayerFolderPath
	for _, layerPath := range layerOpt.LayerPaths {
		_, filename := filepath.Split(layerPath)
		g, err := hcsshim.NameToGuid(filename)
		if err != nil {
			return err
		}
		configuration.Layers = append(configuration.Layers, hcsshim.Layer{
			ID:   g.ToString(),
			Path: layerPath,
		})
	}

	// Add the mounts (volumes, bind mounts etc) to the structure
	mds := make([]hcsshim.MappedDir, len(spec.Mounts))
	for i, mount := range spec.Mounts {
		mds[i] = hcsshim.MappedDir{
			HostPath:      mount.Source,
			ContainerPath: mount.Destination,
			ReadOnly:      false,
		}
		for _, o := range mount.Options {
			if strings.ToLower(o) == "ro" {
				mds[i].ReadOnly = true
			}
		}
	}
	configuration.MappedDirectories = mds
	hcsContainer, err := hcsshim.CreateContainer(containerID, configuration)
	if err != nil {
		return err
	}

	// Construct a container object for calling start on it.
	container := &container{
		containerCommon: containerCommon{
			process: process{
				processCommon: processCommon{
					containerID:  containerID,
					client:       clnt,
					friendlyName: InitFriendlyName,
				},
				commandLine: strings.Join(spec.Process.Args, " "),
			},
			processes: make(map[string]*process),
		},
		ociSpec:      spec,
		hcsContainer: hcsContainer,
	}

	container.options = options
	for _, option := range options {
		if err := option.Apply(container); err != nil {
			logrus.Errorf("libcontainerd: %v", err)
		}
	}

	// Call start, and if it fails, delete the container from our
	// internal structure, start will keep HCS in sync by deleting the
	// container there.
	logrus.Debugf("libcontainerd: Create() id=%s, Calling start()", containerID)
	if err := container.start(attachStdio); err != nil {
		clnt.deleteContainer(containerID)
		return err
	}

	logrus.Debugf("libcontainerd: Create() id=%s completed successfully", containerID)
	return nil
}

func (clnt *client) createLinux(containerID string, checkpoint string, checkpointDir string, spec specs.Spec, attachStdio StdioCallback, options ...CreateOption) error {
	// Make simple config based off Adam's + Kris's work
	configuration := &hcsshim.ContainerConfig{
		HvPartition:                 true,
		Name:                        containerID,
		SystemType:                  "Container",
		ContainerType:               "Linux",
		TerminateOnLastHandleClosed: true,
	}

	var layerOpt *LayerOption
	for _, option := range options {
		if l, ok := option.(*LayerOption); ok {
			layerOpt = l
		}
	}

	// We must have a layer option with at least one path
	if layerOpt == nil || layerOpt.LayerPaths == nil {
		return fmt.Errorf("no layer option or paths were supplied to the runtime")
	}

	// LayerFolderPath (writeable layer) + Layers (Guid + path)
	configuration.LayerFolderPath = layerOpt.LayerFolderPath
	for _, layerPath := range layerOpt.LayerPaths {
		_, filename := filepath.Split(layerPath)
		g, err := hcsshim.NameToGuid(filename)
		if err != nil {
			return err
		}
		configuration.Layers = append(configuration.Layers, hcsshim.Layer{
			ID:   g.ToString(),
			Path: filepath.Join(layerPath, winlx.LayerVHDName),
		})
	}

	// HvRuntime (Image path + Enable console)
	configuration.HvRuntime = &hcsshim.HvRuntime{ImagePath: "C:\\Linux\\Kernel", EnableConsole: true}

	/* TODO: Add OCI Spec later.
	ociSpecBytes, err := json.MarshalIndent(spec, "", "    ")
	if err != nil {
		return err
	}
	ociSpecRaw := json.RawMessage(ociSpecBytes)
	configuration.LinuxContainerSpec = &ociSpecRaw*/

	hcsContainer, err := hcsshim.CreateContainer(containerID, configuration)
	if err != nil {
		return err
	}

	// Construct a container object for calling start on it.
	container := &container{
		containerCommon: containerCommon{
			process: process{
				processCommon: processCommon{
					containerID:  containerID,
					client:       clnt,
					friendlyName: InitFriendlyName,
				},
				commandLine: strings.Join(spec.Process.Args, " "),
			},
			processes: make(map[string]*process),
		},
		ociSpec:      spec,
		hcsContainer: hcsContainer,
	}

	container.options = options
	for _, option := range options {
		if err := option.Apply(container); err != nil {
			logrus.Errorf("libcontainerd: %v", err)
		}
	}

	// Call start, and if it fails, delete the container from our
	// internal structure, start will keep HCS in sync by deleting the
	// container there.
	logrus.Debugf("libcontainerd: Create() id=%s, Calling start()", containerID)
	if err := container.start(attachStdio); err != nil {
		clnt.deleteContainer(containerID)
		return err
	}

	logrus.Debugf("libcontainerd: Create() id=%s completed successfully", containerID)
	return nil
}

// AddProcess is the handler for adding a process to an already running
// container. It's called through docker exec. It returns the system pid of the
// exec'd process.
func (clnt *client) AddProcess(ctx context.Context, containerID, processFriendlyName string, procToAdd Process, attachStdio StdioCallback) (int, error) {
	clnt.lock(containerID)
	defer clnt.unlock(containerID)
	container, err := clnt.getContainer(containerID)
	if err != nil {
		return -1, err
	}
	// Note we always tell HCS to
	// create stdout as it's required regardless of '-i' or '-t' options, so that
	// docker can always grab the output through logs. We also tell HCS to always
	// create stdin, even if it's not used - it will be closed shortly. Stderr
	// is only created if it we're not -t.
	createProcessParms := hcsshim.ProcessConfig{
		EmulateConsole:   procToAdd.Terminal,
		CreateStdInPipe:  true,
		CreateStdOutPipe: true,
		CreateStdErrPipe: !procToAdd.Terminal,
	}
	createProcessParms.ConsoleSize[0] = uint(procToAdd.ConsoleSize.Height)
	createProcessParms.ConsoleSize[1] = uint(procToAdd.ConsoleSize.Width)

	// Take working directory from the process to add if it is defined,
	// otherwise take from the first process.
	if procToAdd.Cwd != "" {
		createProcessParms.WorkingDirectory = procToAdd.Cwd
	} else {
		createProcessParms.WorkingDirectory = container.ociSpec.Process.Cwd
	}

	// Configure the environment for the process
	createProcessParms.Environment = setupEnvironmentVariables(procToAdd.Env)
	createProcessParms.CommandLine = strings.Join(procToAdd.Args, " ")
	createProcessParms.User = procToAdd.User.Username
	logrus.Debugf("libcontainerd: commandLine: %s", createProcessParms.CommandLine)

	// Start the command running in the container.
	var stdout, stderr io.ReadCloser
	var stdin io.WriteCloser
	newProcess, err := container.hcsContainer.CreateProcess(&createProcessParms)
	if err != nil {
		logrus.Errorf("libcontainerd: AddProcess(%s) CreateProcess() failed %s", containerID, err)
		return -1, err
	}

	pid := newProcess.Pid()

	stdin, stdout, stderr, err = newProcess.Stdio()
	if err != nil {
		logrus.Errorf("libcontainerd: %s getting std pipes failed %s", containerID, err)
		return -1, err
	}

	iopipe := &IOPipe{Terminal: procToAdd.Terminal}
	iopipe.Stdin = createStdInCloser(stdin, newProcess)

	// Convert io.ReadClosers to io.Readers
	if stdout != nil {
		iopipe.Stdout = ioutil.NopCloser(&autoClosingReader{ReadCloser: stdout})
	}
	if stderr != nil {
		iopipe.Stderr = ioutil.NopCloser(&autoClosingReader{ReadCloser: stderr})
	}

	proc := &process{
		processCommon: processCommon{
			containerID:  containerID,
			friendlyName: processFriendlyName,
			client:       clnt,
			systemPid:    uint32(pid),
		},
		commandLine: createProcessParms.CommandLine,
		hcsProcess:  newProcess,
	}

	// Add the process to the container's list of processes
	container.processes[processFriendlyName] = proc

	// Tell the engine to attach streams back to the client
	if err := attachStdio(*iopipe); err != nil {
		return -1, err
	}

	// Spin up a go routine waiting for exit to handle cleanup
	go container.waitExit(proc, false)

	return pid, nil
}

// Signal handles `docker stop` on Windows. While Linux has support for
// the full range of signals, signals aren't really implemented on Windows.
// We fake supporting regular stop and -9 to force kill.
func (clnt *client) Signal(containerID string, sig int) error {
	var (
		cont *container
		err  error
	)

	// Get the container as we need it to get the container handle.
	clnt.lock(containerID)
	defer clnt.unlock(containerID)
	if cont, err = clnt.getContainer(containerID); err != nil {
		return err
	}

	cont.manualStopRequested = true

	logrus.Debugf("libcontainerd: Signal() containerID=%s sig=%d pid=%d", containerID, sig, cont.systemPid)

	if syscall.Signal(sig) == syscall.SIGKILL {
		// Terminate the compute system
		if err := cont.hcsContainer.Terminate(); err != nil {
			if !hcsshim.IsPending(err) {
				logrus.Errorf("libcontainerd: failed to terminate %s - %q", containerID, err)
			}
		}
	} else {
		// Shut down the container
		if err := cont.hcsContainer.Shutdown(); err != nil {
			if !hcsshim.IsPending(err) && !hcsshim.IsAlreadyStopped(err) {
				// ignore errors
				logrus.Warnf("libcontainerd: failed to shutdown container %s: %q", containerID, err)
			}
		}
	}

	return nil
}

// While Linux has support for the full range of signals, signals aren't really implemented on Windows.
// We try to terminate the specified process whatever signal is requested.
func (clnt *client) SignalProcess(containerID string, processFriendlyName string, sig int) error {
	clnt.lock(containerID)
	defer clnt.unlock(containerID)
	cont, err := clnt.getContainer(containerID)
	if err != nil {
		return err
	}

	for _, p := range cont.processes {
		if p.friendlyName == processFriendlyName {
			return p.hcsProcess.Kill()
		}
	}

	return fmt.Errorf("SignalProcess could not find process %s in %s", processFriendlyName, containerID)
}

// Resize handles a CLI event to resize an interactive docker run or docker exec
// window.
func (clnt *client) Resize(containerID, processFriendlyName string, width, height int) error {
	// Get the libcontainerd container object
	clnt.lock(containerID)
	defer clnt.unlock(containerID)
	cont, err := clnt.getContainer(containerID)
	if err != nil {
		return err
	}

	h, w := uint16(height), uint16(width)

	if processFriendlyName == InitFriendlyName {
		logrus.Debugln("libcontainerd: resizing systemPID in", containerID, cont.process.systemPid)
		return cont.process.hcsProcess.ResizeConsole(w, h)
	}

	for _, p := range cont.processes {
		if p.friendlyName == processFriendlyName {
			logrus.Debugln("libcontainerd: resizing exec'd process", containerID, p.systemPid)
			return p.hcsProcess.ResizeConsole(w, h)
		}
	}

	return fmt.Errorf("Resize could not find containerID %s to resize", containerID)

}

// Pause handles pause requests for containers
func (clnt *client) Pause(containerID string) error {
	unlockContainer := true
	// Get the libcontainerd container object
	clnt.lock(containerID)
	defer func() {
		if unlockContainer {
			clnt.unlock(containerID)
		}
	}()
	container, err := clnt.getContainer(containerID)
	if err != nil {
		return err
	}

	for _, option := range container.options {
		if h, ok := option.(*HyperVIsolationOption); ok {
			if !h.IsHyperV {
				return errors.New("cannot pause Windows Server Containers")
			}
			break
		}
	}

	err = container.hcsContainer.Pause()
	if err != nil {
		return err
	}

	// Unlock container before calling back into the daemon
	unlockContainer = false
	clnt.unlock(containerID)

	return clnt.backend.StateChanged(containerID, StateInfo{
		CommonStateInfo: CommonStateInfo{
			State: StatePause,
		}})
}

// Resume handles resume requests for containers
func (clnt *client) Resume(containerID string) error {
	unlockContainer := true
	// Get the libcontainerd container object
	clnt.lock(containerID)
	defer func() {
		if unlockContainer {
			clnt.unlock(containerID)
		}
	}()
	container, err := clnt.getContainer(containerID)
	if err != nil {
		return err
	}

	// This should never happen, since Windows Server Containers cannot be paused
	for _, option := range container.options {
		if h, ok := option.(*HyperVIsolationOption); ok {
			if !h.IsHyperV {
				return errors.New("cannot resume Windows Server Containers")
			}
			break
		}
	}

	err = container.hcsContainer.Resume()
	if err != nil {
		return err
	}

	// Unlock container before calling back into the daemon
	unlockContainer = false
	clnt.unlock(containerID)

	return clnt.backend.StateChanged(containerID, StateInfo{
		CommonStateInfo: CommonStateInfo{
			State: StateResume,
		}})
}

// Stats handles stats requests for containers
func (clnt *client) Stats(containerID string) (*Stats, error) {
	// Get the libcontainerd container object
	clnt.lock(containerID)
	defer clnt.unlock(containerID)
	container, err := clnt.getContainer(containerID)
	if err != nil {
		return nil, err
	}
	s, err := container.hcsContainer.Statistics()
	if err != nil {
		return nil, err
	}
	st := Stats(s)
	return &st, nil
}

// Restore is the handler for restoring a container
func (clnt *client) Restore(containerID string, _ StdioCallback, unusedOnWindows ...CreateOption) error {
	// TODO Windows: Implement this. For now, just tell the backend the container exited.
	logrus.Debugf("libcontainerd: Restore(%s)", containerID)
	return clnt.backend.StateChanged(containerID, StateInfo{
		CommonStateInfo: CommonStateInfo{
			State:    StateExit,
			ExitCode: 1 << 31,
		}})
}

// GetPidsForContainer returns a list of process IDs running in a container.
// Although implemented, this is not used in Windows.
func (clnt *client) GetPidsForContainer(containerID string) ([]int, error) {
	var pids []int
	clnt.lock(containerID)
	defer clnt.unlock(containerID)
	cont, err := clnt.getContainer(containerID)
	if err != nil {
		return nil, err
	}

	// Add the first process
	pids = append(pids, int(cont.containerCommon.systemPid))
	// And add all the exec'd processes
	for _, p := range cont.processes {
		pids = append(pids, int(p.processCommon.systemPid))
	}
	return pids, nil
}

// Summary returns a summary of the processes running in a container.
// This is present in Windows to support docker top. In linux, the
// engine shells out to ps to get process information. On Windows, as
// the containers could be Hyper-V containers, they would not be
// visible on the container host. However, libcontainerd does have
// that information.
func (clnt *client) Summary(containerID string) ([]Summary, error) {

	// Get the libcontainerd container object
	clnt.lock(containerID)
	defer clnt.unlock(containerID)
	container, err := clnt.getContainer(containerID)
	if err != nil {
		return nil, err
	}
	p, err := container.hcsContainer.ProcessList()
	if err != nil {
		return nil, err
	}
	pl := make([]Summary, len(p))
	for i := range p {
		pl[i] = Summary(p[i])
	}
	return pl, nil
}

// UpdateResources updates resources for a running container.
func (clnt *client) UpdateResources(containerID string, resources Resources) error {
	// Updating resource isn't supported on Windows
	// but we should return nil for enabling updating container
	return nil
}

func (clnt *client) CreateCheckpoint(containerID string, checkpointID string, checkpointDir string, exit bool) error {
	return errors.New("Windows: Containers do not support checkpoints")
}

func (clnt *client) DeleteCheckpoint(containerID string, checkpointID string, checkpointDir string) error {
	return errors.New("Windows: Containers do not support checkpoints")
}

func (clnt *client) ListCheckpoints(containerID string, checkpointDir string) (*Checkpoints, error) {
	return nil, errors.New("Windows: Containers do not support checkpoints")
}

func (clnt *client) GetServerVersion(ctx context.Context) (*ServerVersion, error) {
	return &ServerVersion{}, nil
}
=======
package libcontainerd

import (
	"errors"
	"fmt"
	"io"
	"io/ioutil"
	"os"
	"path/filepath"
	"strings"
	"syscall"
	"time"

	"golang.org/x/net/context"

	"github.com/Microsoft/hcsshim"
	"github.com/Sirupsen/logrus"
	"github.com/docker/docker/pkg/sysinfo"
	specs "github.com/opencontainers/runtime-spec/specs-go"
)

type client struct {
	clientCommon

	// Platform specific properties below here (none presently on Windows)
}

// Win32 error codes that are used for various workarounds
// These really should be ALL_CAPS to match golangs syscall library and standard
// Win32 error conventions, but golint insists on CamelCase.
const (
	CoEClassstring     = syscall.Errno(0x800401F3) // Invalid class string
	ErrorNoNetwork     = syscall.Errno(1222)       // The network is not present or not started
	ErrorBadPathname   = syscall.Errno(161)        // The specified path is invalid
	ErrorInvalidObject = syscall.Errno(0x800710D8) // The object identifier does not represent a valid object
)

// defaultOwner is a tag passed to HCS to allow it to differentiate between
// container creator management stacks. We hard code "docker" in the case
// of docker.
const defaultOwner = "docker"

// Create is the entrypoint to create a container from a spec, and if successfully
// created, start it too. Table below shows the fields required for HCS JSON calling parameters,
// where if not populated, is omitted.
// +-----------------+--------------------------------------------+---------------------------------------------------+
// |                 | Isolation=Process                          | Isolation=Hyper-V                                 |
// +-----------------+--------------------------------------------+---------------------------------------------------+
// | VolumePath      | \\?\\Volume{GUIDa}                         |                                                   |
// | LayerFolderPath | %root%\windowsfilter\containerID           | %root%\windowsfilter\containerID (servicing only) |
// | Layers[]        | ID=GUIDb;Path=%root%\windowsfilter\layerID | ID=GUIDb;Path=%root%\windowsfilter\layerID        |
// | SandboxPath     |                                            | %root%\windowsfilter                              |
// | HvRuntime       |                                            | ImagePath=%root%\BaseLayerID\UtilityVM            |
// +-----------------+--------------------------------------------+---------------------------------------------------+
//
// Isolation=Process example:
//
// {
//	"SystemType": "Container",
//	"Name": "5e0055c814a6005b8e57ac59f9a522066e0af12b48b3c26a9416e23907698776",
//	"Owner": "docker",
//	"IsDummy": false,
//	"VolumePath": "\\\\\\\\?\\\\Volume{66d1ef4c-7a00-11e6-8948-00155ddbef9d}",
//	"IgnoreFlushesDuringBoot": true,
//	"LayerFolderPath": "C:\\\\control\\\\windowsfilter\\\\5e0055c814a6005b8e57ac59f9a522066e0af12b48b3c26a9416e23907698776",
//	"Layers": [{
//		"ID": "18955d65-d45a-557b-bf1c-49d6dfefc526",
//		"Path": "C:\\\\control\\\\windowsfilter\\\\65bf96e5760a09edf1790cb229e2dfb2dbd0fcdc0bf7451bae099106bfbfea0c"
//	}],
//	"HostName": "5e0055c814a6",
//	"MappedDirectories": [],
//	"HvPartition": false,
//	"EndpointList": ["eef2649d-bb17-4d53-9937-295a8efe6f2c"],
//	"Servicing": false
//}
//
// Isolation=Hyper-V example:
//
//{
//	"SystemType": "Container",
//	"Name": "475c2c58933b72687a88a441e7e0ca4bd72d76413c5f9d5031fee83b98f6045d",
//	"Owner": "docker",
//	"IsDummy": false,
//	"IgnoreFlushesDuringBoot": true,
//	"Layers": [{
//		"ID": "18955d65-d45a-557b-bf1c-49d6dfefc526",
//		"Path": "C:\\\\control\\\\windowsfilter\\\\65bf96e5760a09edf1790cb229e2dfb2dbd0fcdc0bf7451bae099106bfbfea0c"
//	}],
//	"HostName": "475c2c58933b",
//	"MappedDirectories": [],
//	"SandboxPath": "C:\\\\control\\\\windowsfilter",
//	"HvPartition": true,
//	"EndpointList": ["e1bb1e61-d56f-405e-b75d-fd520cefa0cb"],
//	"DNSSearchList": "a.com,b.com,c.com",
//	"HvRuntime": {
//		"ImagePath": "C:\\\\control\\\\windowsfilter\\\\65bf96e5760a09edf1790cb229e2dfb2dbd0fcdc0bf7451bae099106bfbfea0c\\\\UtilityVM"
//	},
//	"Servicing": false
//}
func (clnt *client) Create(containerID string, checkpoint string, checkpointDir string, spec specs.Spec, attachStdio StdioCallback, options ...CreateOption) error {
	clnt.lock(containerID)
	defer clnt.unlock(containerID)
	logrus.Debugln("libcontainerd: client.Create() with spec", spec)

	configuration := &hcsshim.ContainerConfig{
		SystemType: "Container",
		Name:       containerID,
		Owner:      defaultOwner,
		IgnoreFlushesDuringBoot: false,
		HostName:                spec.Hostname,
		HvPartition:             false,
	}

	if spec.Windows.Resources != nil {
		if spec.Windows.Resources.CPU != nil {
			if spec.Windows.Resources.CPU.Count != nil {
				// This check is being done here rather than in adaptContainerSettings
				// because we don't want to update the HostConfig in case this container
				// is moved to a host with more CPUs than this one.
				cpuCount := *spec.Windows.Resources.CPU.Count
				hostCPUCount := uint64(sysinfo.NumCPU())
				if cpuCount > hostCPUCount {
					logrus.Warnf("Changing requested CPUCount of %d to current number of processors, %d", cpuCount, hostCPUCount)
					cpuCount = hostCPUCount
				}
				configuration.ProcessorCount = uint32(cpuCount)
			}
			if spec.Windows.Resources.CPU.Shares != nil {
				configuration.ProcessorWeight = uint64(*spec.Windows.Resources.CPU.Shares)
			}
			if spec.Windows.Resources.CPU.Percent != nil {
				configuration.ProcessorMaximum = int64(*spec.Windows.Resources.CPU.Percent) * 100 // ProcessorMaximum is a value between 1 and 10000
			}
		}
		if spec.Windows.Resources.Memory != nil {
			if spec.Windows.Resources.Memory.Limit != nil {
				configuration.MemoryMaximumInMB = int64(*spec.Windows.Resources.Memory.Limit) / 1024 / 1024
			}
		}
		if spec.Windows.Resources.Storage != nil {
			if spec.Windows.Resources.Storage.Bps != nil {
				configuration.StorageBandwidthMaximum = *spec.Windows.Resources.Storage.Bps
			}
			if spec.Windows.Resources.Storage.Iops != nil {
				configuration.StorageIOPSMaximum = *spec.Windows.Resources.Storage.Iops
			}
		}
	}

	var layerOpt *LayerOption
	for _, option := range options {
		if s, ok := option.(*ServicingOption); ok {
			configuration.Servicing = s.IsServicing
			continue
		}
		if f, ok := option.(*FlushOption); ok {
			configuration.IgnoreFlushesDuringBoot = f.IgnoreFlushesDuringBoot
			continue
		}
		if h, ok := option.(*HyperVIsolationOption); ok {
			configuration.HvPartition = h.IsHyperV
			configuration.SandboxPath = h.SandboxPath
			continue
		}
		if l, ok := option.(*LayerOption); ok {
			layerOpt = l
		}
		if n, ok := option.(*NetworkEndpointsOption); ok {
			configuration.EndpointList = n.Endpoints
			configuration.AllowUnqualifiedDNSQuery = n.AllowUnqualifiedDNSQuery
			if n.DNSSearchList != nil {
				configuration.DNSSearchList = strings.Join(n.DNSSearchList, ",")
			}
			configuration.NetworkSharedContainerName = n.NetworkSharedContainerID
			continue
		}
		if c, ok := option.(*CredentialsOption); ok {
			configuration.Credentials = c.Credentials
			continue
		}
	}

	// We must have a layer option with at least one path
	if layerOpt == nil || layerOpt.LayerPaths == nil {
		return fmt.Errorf("no layer option or paths were supplied to the runtime")
	}

	if configuration.HvPartition {
		// Find the upper-most utility VM image, since the utility VM does not
		// use layering in RS1.
		// TODO @swernli/jhowardmsft at some point post RS1 this may be re-locatable.
		var uvmImagePath string
		for _, path := range layerOpt.LayerPaths {
			fullPath := filepath.Join(path, "UtilityVM")
			_, err := os.Stat(fullPath)
			if err == nil {
				uvmImagePath = fullPath
				break
			}
			if !os.IsNotExist(err) {
				return err
			}
		}
		if uvmImagePath == "" {
			return errors.New("utility VM image could not be found")
		}
		configuration.HvRuntime = &hcsshim.HvRuntime{ImagePath: uvmImagePath}
	} else {
		configuration.VolumePath = spec.Root.Path
	}

	configuration.LayerFolderPath = layerOpt.LayerFolderPath

	for _, layerPath := range layerOpt.LayerPaths {
		_, filename := filepath.Split(layerPath)
		g, err := hcsshim.NameToGuid(filename)
		if err != nil {
			return err
		}
		configuration.Layers = append(configuration.Layers, hcsshim.Layer{
			ID:   g.ToString(),
			Path: layerPath,
		})
	}

	// Add the mounts (volumes, bind mounts etc) to the structure
	mds := make([]hcsshim.MappedDir, len(spec.Mounts))
	for i, mount := range spec.Mounts {
		mds[i] = hcsshim.MappedDir{
			HostPath:      mount.Source,
			ContainerPath: mount.Destination,
			ReadOnly:      false,
		}
		for _, o := range mount.Options {
			if strings.ToLower(o) == "ro" {
				mds[i].ReadOnly = true
			}
		}
	}
	configuration.MappedDirectories = mds

	hcsContainer, err := hcsshim.CreateContainer(containerID, configuration)
	if err != nil {
		return err
	}

	// Construct a container object for calling start on it.
	container := &container{
		containerCommon: containerCommon{
			process: process{
				processCommon: processCommon{
					containerID:  containerID,
					client:       clnt,
					friendlyName: InitFriendlyName,
				},
			},
			processes: make(map[string]*process),
		},
		ociSpec:      spec,
		hcsContainer: hcsContainer,
	}

	container.options = options
	for _, option := range options {
		if err := option.Apply(container); err != nil {
			logrus.Errorf("libcontainerd: %v", err)
		}
	}

	// Call start, and if it fails, delete the container from our
	// internal structure, start will keep HCS in sync by deleting the
	// container there.
	logrus.Debugf("libcontainerd: Create() id=%s, Calling start()", containerID)
	if err := container.start(attachStdio); err != nil {
		clnt.deleteContainer(containerID)
		return err
	}

	logrus.Debugf("libcontainerd: Create() id=%s completed successfully", containerID)
	return nil

}

// AddProcess is the handler for adding a process to an already running
// container. It's called through docker exec. It returns the system pid of the
// exec'd process.
func (clnt *client) AddProcess(ctx context.Context, containerID, processFriendlyName string, procToAdd Process, attachStdio StdioCallback) (int, error) {
	clnt.lock(containerID)
	defer clnt.unlock(containerID)
	container, err := clnt.getContainer(containerID)
	if err != nil {
		return -1, err
	}
	// Note we always tell HCS to
	// create stdout as it's required regardless of '-i' or '-t' options, so that
	// docker can always grab the output through logs. We also tell HCS to always
	// create stdin, even if it's not used - it will be closed shortly. Stderr
	// is only created if it we're not -t.
	createProcessParms := hcsshim.ProcessConfig{
		EmulateConsole:   procToAdd.Terminal,
		CreateStdInPipe:  true,
		CreateStdOutPipe: true,
		CreateStdErrPipe: !procToAdd.Terminal,
	}
	createProcessParms.ConsoleSize[0] = uint(procToAdd.ConsoleSize.Height)
	createProcessParms.ConsoleSize[1] = uint(procToAdd.ConsoleSize.Width)

	// Take working directory from the process to add if it is defined,
	// otherwise take from the first process.
	if procToAdd.Cwd != "" {
		createProcessParms.WorkingDirectory = procToAdd.Cwd
	} else {
		createProcessParms.WorkingDirectory = container.ociSpec.Process.Cwd
	}

	// Configure the environment for the process
	createProcessParms.Environment = setupEnvironmentVariables(procToAdd.Env)
	createProcessParms.CommandLine = strings.Join(procToAdd.Args, " ")
	createProcessParms.User = procToAdd.User.Username

	logrus.Debugf("libcontainerd: commandLine: %s", createProcessParms.CommandLine)

	// Start the command running in the container.
	var stdout, stderr io.ReadCloser
	var stdin io.WriteCloser
	newProcess, err := container.hcsContainer.CreateProcess(&createProcessParms)
	if err != nil {
		logrus.Errorf("libcontainerd: AddProcess(%s) CreateProcess() failed %s", containerID, err)
		return -1, err
	}

	pid := newProcess.Pid()

	stdin, stdout, stderr, err = newProcess.Stdio()
	if err != nil {
		logrus.Errorf("libcontainerd: %s getting std pipes failed %s", containerID, err)
		return -1, err
	}

	iopipe := &IOPipe{Terminal: procToAdd.Terminal}
	iopipe.Stdin = createStdInCloser(stdin, newProcess)

	// Convert io.ReadClosers to io.Readers
	if stdout != nil {
		iopipe.Stdout = ioutil.NopCloser(&autoClosingReader{ReadCloser: stdout})
	}
	if stderr != nil {
		iopipe.Stderr = ioutil.NopCloser(&autoClosingReader{ReadCloser: stderr})
	}

	proc := &process{
		processCommon: processCommon{
			containerID:  containerID,
			friendlyName: processFriendlyName,
			client:       clnt,
			systemPid:    uint32(pid),
		},
		hcsProcess: newProcess,
	}

	// Add the process to the container's list of processes
	container.processes[processFriendlyName] = proc

	// Tell the engine to attach streams back to the client
	if err := attachStdio(*iopipe); err != nil {
		return -1, err
	}

	// Spin up a go routine waiting for exit to handle cleanup
	go container.waitExit(proc, false)

	return pid, nil
}

// Signal handles `docker stop` on Windows. While Linux has support for
// the full range of signals, signals aren't really implemented on Windows.
// We fake supporting regular stop and -9 to force kill.
func (clnt *client) Signal(containerID string, sig int) error {
	var (
		cont *container
		err  error
	)

	// Get the container as we need it to get the container handle.
	clnt.lock(containerID)
	defer clnt.unlock(containerID)
	if cont, err = clnt.getContainer(containerID); err != nil {
		return err
	}

	cont.manualStopRequested = true

	logrus.Debugf("libcontainerd: Signal() containerID=%s sig=%d pid=%d", containerID, sig, cont.systemPid)

	if syscall.Signal(sig) == syscall.SIGKILL {
		// Terminate the compute system
		if err := cont.hcsContainer.Terminate(); err != nil {
			if !hcsshim.IsPending(err) {
				logrus.Errorf("libcontainerd: failed to terminate %s - %q", containerID, err)
			}
		}
	} else {
		// Shut down the container
		if err := cont.hcsContainer.Shutdown(); err != nil {
			if !hcsshim.IsPending(err) && !hcsshim.IsAlreadyStopped(err) {
				// ignore errors
				logrus.Warnf("libcontainerd: failed to shutdown container %s: %q", containerID, err)
			}
		}
	}

	return nil
}

// While Linux has support for the full range of signals, signals aren't really implemented on Windows.
// We try to terminate the specified process whatever signal is requested.
func (clnt *client) SignalProcess(containerID string, processFriendlyName string, sig int) error {
	clnt.lock(containerID)
	defer clnt.unlock(containerID)
	cont, err := clnt.getContainer(containerID)
	if err != nil {
		return err
	}

	for _, p := range cont.processes {
		if p.friendlyName == processFriendlyName {
			return p.hcsProcess.Kill()
		}
	}

	return fmt.Errorf("SignalProcess could not find process %s in %s", processFriendlyName, containerID)
}

// Resize handles a CLI event to resize an interactive docker run or docker exec
// window.
func (clnt *client) Resize(containerID, processFriendlyName string, width, height int) error {
	// Get the libcontainerd container object
	clnt.lock(containerID)
	defer clnt.unlock(containerID)
	cont, err := clnt.getContainer(containerID)
	if err != nil {
		return err
	}

	h, w := uint16(height), uint16(width)

	if processFriendlyName == InitFriendlyName {
		logrus.Debugln("libcontainerd: resizing systemPID in", containerID, cont.process.systemPid)
		return cont.process.hcsProcess.ResizeConsole(w, h)
	}

	for _, p := range cont.processes {
		if p.friendlyName == processFriendlyName {
			logrus.Debugln("libcontainerd: resizing exec'd process", containerID, p.systemPid)
			return p.hcsProcess.ResizeConsole(w, h)
		}
	}

	return fmt.Errorf("Resize could not find containerID %s to resize", containerID)

}

// Pause handles pause requests for containers
func (clnt *client) Pause(containerID string) error {
	unlockContainer := true
	// Get the libcontainerd container object
	clnt.lock(containerID)
	defer func() {
		if unlockContainer {
			clnt.unlock(containerID)
		}
	}()
	container, err := clnt.getContainer(containerID)
	if err != nil {
		return err
	}

	for _, option := range container.options {
		if h, ok := option.(*HyperVIsolationOption); ok {
			if !h.IsHyperV {
				return errors.New("cannot pause Windows Server Containers")
			}
			break
		}
	}

	err = container.hcsContainer.Pause()
	if err != nil {
		return err
	}

	// Unlock container before calling back into the daemon
	unlockContainer = false
	clnt.unlock(containerID)

	return clnt.backend.StateChanged(containerID, StateInfo{
		CommonStateInfo: CommonStateInfo{
			State: StatePause,
		}})
}

// Resume handles resume requests for containers
func (clnt *client) Resume(containerID string) error {
	unlockContainer := true
	// Get the libcontainerd container object
	clnt.lock(containerID)
	defer func() {
		if unlockContainer {
			clnt.unlock(containerID)
		}
	}()
	container, err := clnt.getContainer(containerID)
	if err != nil {
		return err
	}

	// This should never happen, since Windows Server Containers cannot be paused
	for _, option := range container.options {
		if h, ok := option.(*HyperVIsolationOption); ok {
			if !h.IsHyperV {
				return errors.New("cannot resume Windows Server Containers")
			}
			break
		}
	}

	err = container.hcsContainer.Resume()
	if err != nil {
		return err
	}

	// Unlock container before calling back into the daemon
	unlockContainer = false
	clnt.unlock(containerID)

	return clnt.backend.StateChanged(containerID, StateInfo{
		CommonStateInfo: CommonStateInfo{
			State: StateResume,
		}})
}

// Stats handles stats requests for containers
func (clnt *client) Stats(containerID string) (*Stats, error) {
	// Get the libcontainerd container object
	clnt.lock(containerID)
	defer clnt.unlock(containerID)
	container, err := clnt.getContainer(containerID)
	if err != nil {
		return nil, err
	}
	s, err := container.hcsContainer.Statistics()
	if err != nil {
		return nil, err
	}
	st := Stats(s)
	return &st, nil
}

// Restore is the handler for restoring a container
func (clnt *client) Restore(containerID string, _ StdioCallback, unusedOnWindows ...CreateOption) error {
	logrus.Debugf("libcontainerd: Restore(%s)", containerID)

	// TODO Windows: On RS1, a re-attach isn't possible.
	// However, there is a scenario in which there is an issue.
	// Consider a background container. The daemon dies unexpectedly.
	// HCS will still have the compute service alive and running.
	// For consistence, we call in to shoot it regardless if HCS knows about it
	// We explicitly just log a warning if the terminate fails.
	// Then we tell the backend the container exited.
	if hc, err := hcsshim.OpenContainer(containerID); err == nil {
		const terminateTimeout = time.Minute * 2
		err := hc.Terminate()

		if hcsshim.IsPending(err) {
			err = hc.WaitTimeout(terminateTimeout)
		} else if hcsshim.IsAlreadyStopped(err) {
			err = nil
		}

		if err != nil {
			logrus.Warnf("libcontainerd: failed to terminate %s on restore - %q", containerID, err)
			return err
		}
	}
	return clnt.backend.StateChanged(containerID, StateInfo{
		CommonStateInfo: CommonStateInfo{
			State:    StateExit,
			ExitCode: 1 << 31,
		}})
}

// GetPidsForContainer returns a list of process IDs running in a container.
// Not used on Windows.
func (clnt *client) GetPidsForContainer(containerID string) ([]int, error) {
	return nil, errors.New("not implemented on Windows")
}

// Summary returns a summary of the processes running in a container.
// This is present in Windows to support docker top. In linux, the
// engine shells out to ps to get process information. On Windows, as
// the containers could be Hyper-V containers, they would not be
// visible on the container host. However, libcontainerd does have
// that information.
func (clnt *client) Summary(containerID string) ([]Summary, error) {

	// Get the libcontainerd container object
	clnt.lock(containerID)
	defer clnt.unlock(containerID)
	container, err := clnt.getContainer(containerID)
	if err != nil {
		return nil, err
	}
	p, err := container.hcsContainer.ProcessList()
	if err != nil {
		return nil, err
	}
	pl := make([]Summary, len(p))
	for i := range p {
		pl[i] = Summary(p[i])
	}
	return pl, nil
}

// UpdateResources updates resources for a running container.
func (clnt *client) UpdateResources(containerID string, resources Resources) error {
	// Updating resource isn't supported on Windows
	// but we should return nil for enabling updating container
	return nil
}

func (clnt *client) CreateCheckpoint(containerID string, checkpointID string, checkpointDir string, exit bool) error {
	return errors.New("Windows: Containers do not support checkpoints")
}

func (clnt *client) DeleteCheckpoint(containerID string, checkpointID string, checkpointDir string) error {
	return errors.New("Windows: Containers do not support checkpoints")
}

func (clnt *client) ListCheckpoints(containerID string, checkpointDir string) (*Checkpoints, error) {
	return nil, errors.New("Windows: Containers do not support checkpoints")
}

func (clnt *client) GetServerVersion(ctx context.Context) (*ServerVersion, error) {
	return &ServerVersion{}, nil
}
>>>>>>> aa92df71
<|MERGE_RESOLUTION|>--- conflicted
+++ resolved
@@ -1,1375 +1,727 @@
-<<<<<<< HEAD
-package libcontainerd
-
-import (
-	"errors"
-	"fmt"
-	"io"
-	"io/ioutil"
-	"os"
-	"path/filepath"
-	"strings"
-	"syscall"
-
-	"golang.org/x/net/context"
-
-	winlx "github.com/Microsoft/go-winlx"
-	"github.com/Microsoft/hcsshim"
-	"github.com/Sirupsen/logrus"
-	"github.com/docker/docker/pkg/sysinfo"
-	specs "github.com/opencontainers/runtime-spec/specs-go"
-)
-
-type client struct {
-	clientCommon
-
-	// Platform specific properties below here (none presently on Windows)
-}
-
-// Win32 error codes that are used for various workarounds
-// These really should be ALL_CAPS to match golangs syscall library and standard
-// Win32 error conventions, but golint insists on CamelCase.
-const (
-	CoEClassstring     = syscall.Errno(0x800401F3) // Invalid class string
-	ErrorNoNetwork     = syscall.Errno(1222)       // The network is not present or not started
-	ErrorBadPathname   = syscall.Errno(161)        // The specified path is invalid
-	ErrorInvalidObject = syscall.Errno(0x800710D8) // The object identifier does not represent a valid object
-)
-
-// defaultOwner is a tag passed to HCS to allow it to differentiate between
-// container creator management stacks. We hard code "docker" in the case
-// of docker.
-const defaultOwner = "docker"
-
-// Create is the entrypoint to create a container from a spec, and if successfully
-// created, start it too. Table below shows the fields required for HCS JSON calling parameters,
-// where if not populated, is omitted.
-// +-----------------+--------------------------------------------+---------------------------------------------------+
-// |                 | Isolation=Process                          | Isolation=Hyper-V                                 |
-// +-----------------+--------------------------------------------+---------------------------------------------------+
-// | VolumePath      | \\?\\Volume{GUIDa}                         |                                                   |
-// | LayerFolderPath | %root%\windowsfilter\containerID           | %root%\windowsfilter\containerID (servicing only) |
-// | Layers[]        | ID=GUIDb;Path=%root%\windowsfilter\layerID | ID=GUIDb;Path=%root%\windowsfilter\layerID        |
-// | SandboxPath     |                                            | %root%\windowsfilter                              |
-// | HvRuntime       |                                            | ImagePath=%root%\BaseLayerID\UtilityVM            |
-// +-----------------+--------------------------------------------+---------------------------------------------------+
-//
-// Isolation=Process example:
-//
-// {
-//	"SystemType": "Container",
-//	"Name": "5e0055c814a6005b8e57ac59f9a522066e0af12b48b3c26a9416e23907698776",
-//	"Owner": "docker",
-//	"IsDummy": false,
-//	"VolumePath": "\\\\\\\\?\\\\Volume{66d1ef4c-7a00-11e6-8948-00155ddbef9d}",
-//	"IgnoreFlushesDuringBoot": true,
-//	"LayerFolderPath": "C:\\\\control\\\\windowsfilter\\\\5e0055c814a6005b8e57ac59f9a522066e0af12b48b3c26a9416e23907698776",
-//	"Layers": [{
-//		"ID": "18955d65-d45a-557b-bf1c-49d6dfefc526",
-//		"Path": "C:\\\\control\\\\windowsfilter\\\\65bf96e5760a09edf1790cb229e2dfb2dbd0fcdc0bf7451bae099106bfbfea0c"
-//	}],
-//	"HostName": "5e0055c814a6",
-//	"MappedDirectories": [],
-//	"HvPartition": false,
-//	"EndpointList": ["eef2649d-bb17-4d53-9937-295a8efe6f2c"],
-//	"Servicing": false
-//}
-//
-// Isolation=Hyper-V example:
-//
-//{
-//	"SystemType": "Container",
-//	"Name": "475c2c58933b72687a88a441e7e0ca4bd72d76413c5f9d5031fee83b98f6045d",
-//	"Owner": "docker",
-//	"IsDummy": false,
-//	"IgnoreFlushesDuringBoot": true,
-//	"Layers": [{
-//		"ID": "18955d65-d45a-557b-bf1c-49d6dfefc526",
-//		"Path": "C:\\\\control\\\\windowsfilter\\\\65bf96e5760a09edf1790cb229e2dfb2dbd0fcdc0bf7451bae099106bfbfea0c"
-//	}],
-//	"HostName": "475c2c58933b",
-//	"MappedDirectories": [],
-//	"SandboxPath": "C:\\\\control\\\\windowsfilter",
-//	"HvPartition": true,
-//	"EndpointList": ["e1bb1e61-d56f-405e-b75d-fd520cefa0cb"],
-//	"HvRuntime": {
-//		"ImagePath": "C:\\\\control\\\\windowsfilter\\\\65bf96e5760a09edf1790cb229e2dfb2dbd0fcdc0bf7451bae099106bfbfea0c\\\\UtilityVM"
-//	},
-//	"Servicing": false
-//}
-func (clnt *client) Create(containerID string, checkpoint string, checkpointDir string, spec specs.Spec, attachStdio StdioCallback, options ...CreateOption) error {
-	clnt.lock(containerID)
-	defer clnt.unlock(containerID)
-	logrus.Debugln("libcontainerd: client.Create() with spec", spec)
-
-	osName := spec.Platform.OS
-	if osName == "windows" {
-		return clnt.createWindows(containerID, checkpoint, checkpointDir, spec, attachStdio, options...)
-	}
-	return clnt.createLinux(containerID, checkpoint, checkpointDir, spec, attachStdio, options...)
-}
-
-func (clnt *client) createWindows(containerID string, checkpoint string, checkpointDir string, spec specs.Spec, attachStdio StdioCallback, options ...CreateOption) error {
-	configuration := &hcsshim.ContainerConfig{
-		SystemType: "Container",
-		Name:       containerID,
-		Owner:      defaultOwner,
-		IgnoreFlushesDuringBoot: false,
-		HostName:                spec.Hostname,
-		HvPartition:             false,
-	}
-
-	if spec.Windows.Resources != nil {
-		if spec.Windows.Resources.CPU != nil {
-			if spec.Windows.Resources.CPU.Count != nil {
-				// This check is being done here rather than in adaptContainerSettings
-				// because we don't want to update the HostConfig in case this container
-				// is moved to a host with more CPUs than this one.
-				cpuCount := *spec.Windows.Resources.CPU.Count
-				hostCPUCount := uint64(sysinfo.NumCPU())
-				if cpuCount > hostCPUCount {
-					logrus.Warnf("Changing requested CPUCount of %d to current number of processors, %d", cpuCount, hostCPUCount)
-					cpuCount = hostCPUCount
-				}
-				configuration.ProcessorCount = uint32(cpuCount)
-			}
-			if spec.Windows.Resources.CPU.Shares != nil {
-				configuration.ProcessorWeight = uint64(*spec.Windows.Resources.CPU.Shares)
-			}
-			if spec.Windows.Resources.CPU.Percent != nil {
-				configuration.ProcessorMaximum = int64(*spec.Windows.Resources.CPU.Percent) * 100 // ProcessorMaximum is a value between 1 and 10000
-			}
-		}
-		if spec.Windows.Resources.Memory != nil {
-			if spec.Windows.Resources.Memory.Limit != nil {
-				configuration.MemoryMaximumInMB = int64(*spec.Windows.Resources.Memory.Limit) / 1024 / 1024
-			}
-		}
-		if spec.Windows.Resources.Storage != nil {
-			if spec.Windows.Resources.Storage.Bps != nil {
-				configuration.StorageBandwidthMaximum = *spec.Windows.Resources.Storage.Bps
-			}
-			if spec.Windows.Resources.Storage.Iops != nil {
-				configuration.StorageIOPSMaximum = *spec.Windows.Resources.Storage.Iops
-			}
-		}
-	}
-
-	var layerOpt *LayerOption
-	for _, option := range options {
-		if s, ok := option.(*ServicingOption); ok {
-			configuration.Servicing = s.IsServicing
-			continue
-		}
-		if f, ok := option.(*FlushOption); ok {
-			configuration.IgnoreFlushesDuringBoot = f.IgnoreFlushesDuringBoot
-			continue
-		}
-		if h, ok := option.(*HyperVIsolationOption); ok {
-			configuration.HvPartition = h.IsHyperV
-			configuration.SandboxPath = h.SandboxPath
-			continue
-		}
-		if l, ok := option.(*LayerOption); ok {
-			layerOpt = l
-		}
-		if n, ok := option.(*NetworkEndpointsOption); ok {
-			configuration.EndpointList = n.Endpoints
-			configuration.AllowUnqualifiedDNSQuery = n.AllowUnqualifiedDNSQuery
-			continue
-		}
-		if c, ok := option.(*CredentialsOption); ok {
-			configuration.Credentials = c.Credentials
-			continue
-		}
-	}
-
-	// We must have a layer option with at least one path
-	if layerOpt == nil || layerOpt.LayerPaths == nil {
-		return fmt.Errorf("no layer option or paths were supplied to the runtime")
-	}
-
-	if configuration.HvPartition {
-		// Find the upper-most utility VM image, since the utility VM does not
-		// use layering in RS1.
-		// TODO @swernli/jhowardmsft at some point post RS1 this may be re-locatable.
-		var uvmImagePath string
-		for _, path := range layerOpt.LayerPaths {
-			fullPath := filepath.Join(path, "UtilityVM")
-			_, err := os.Stat(fullPath)
-			if err == nil {
-				uvmImagePath = fullPath
-				break
-			}
-			if !os.IsNotExist(err) {
-				return err
-			}
-		}
-		if uvmImagePath == "" {
-			return errors.New("utility VM image could not be found")
-		}
-		configuration.HvRuntime = &hcsshim.HvRuntime{ImagePath: uvmImagePath}
-	} else {
-		configuration.VolumePath = spec.Root.Path
-	}
-
-	configuration.LayerFolderPath = layerOpt.LayerFolderPath
-	for _, layerPath := range layerOpt.LayerPaths {
-		_, filename := filepath.Split(layerPath)
-		g, err := hcsshim.NameToGuid(filename)
-		if err != nil {
-			return err
-		}
-		configuration.Layers = append(configuration.Layers, hcsshim.Layer{
-			ID:   g.ToString(),
-			Path: layerPath,
-		})
-	}
-
-	// Add the mounts (volumes, bind mounts etc) to the structure
-	mds := make([]hcsshim.MappedDir, len(spec.Mounts))
-	for i, mount := range spec.Mounts {
-		mds[i] = hcsshim.MappedDir{
-			HostPath:      mount.Source,
-			ContainerPath: mount.Destination,
-			ReadOnly:      false,
-		}
-		for _, o := range mount.Options {
-			if strings.ToLower(o) == "ro" {
-				mds[i].ReadOnly = true
-			}
-		}
-	}
-	configuration.MappedDirectories = mds
-	hcsContainer, err := hcsshim.CreateContainer(containerID, configuration)
-	if err != nil {
-		return err
-	}
-
-	// Construct a container object for calling start on it.
-	container := &container{
-		containerCommon: containerCommon{
-			process: process{
-				processCommon: processCommon{
-					containerID:  containerID,
-					client:       clnt,
-					friendlyName: InitFriendlyName,
-				},
-				commandLine: strings.Join(spec.Process.Args, " "),
-			},
-			processes: make(map[string]*process),
-		},
-		ociSpec:      spec,
-		hcsContainer: hcsContainer,
-	}
-
-	container.options = options
-	for _, option := range options {
-		if err := option.Apply(container); err != nil {
-			logrus.Errorf("libcontainerd: %v", err)
-		}
-	}
-
-	// Call start, and if it fails, delete the container from our
-	// internal structure, start will keep HCS in sync by deleting the
-	// container there.
-	logrus.Debugf("libcontainerd: Create() id=%s, Calling start()", containerID)
-	if err := container.start(attachStdio); err != nil {
-		clnt.deleteContainer(containerID)
-		return err
-	}
-
-	logrus.Debugf("libcontainerd: Create() id=%s completed successfully", containerID)
-	return nil
-}
-
-func (clnt *client) createLinux(containerID string, checkpoint string, checkpointDir string, spec specs.Spec, attachStdio StdioCallback, options ...CreateOption) error {
-	// Make simple config based off Adam's + Kris's work
-	configuration := &hcsshim.ContainerConfig{
-		HvPartition:                 true,
-		Name:                        containerID,
-		SystemType:                  "Container",
-		ContainerType:               "Linux",
-		TerminateOnLastHandleClosed: true,
-	}
-
-	var layerOpt *LayerOption
-	for _, option := range options {
-		if l, ok := option.(*LayerOption); ok {
-			layerOpt = l
-		}
-	}
-
-	// We must have a layer option with at least one path
-	if layerOpt == nil || layerOpt.LayerPaths == nil {
-		return fmt.Errorf("no layer option or paths were supplied to the runtime")
-	}
-
-	// LayerFolderPath (writeable layer) + Layers (Guid + path)
-	configuration.LayerFolderPath = layerOpt.LayerFolderPath
-	for _, layerPath := range layerOpt.LayerPaths {
-		_, filename := filepath.Split(layerPath)
-		g, err := hcsshim.NameToGuid(filename)
-		if err != nil {
-			return err
-		}
-		configuration.Layers = append(configuration.Layers, hcsshim.Layer{
-			ID:   g.ToString(),
-			Path: filepath.Join(layerPath, winlx.LayerVHDName),
-		})
-	}
-
-	// HvRuntime (Image path + Enable console)
-	configuration.HvRuntime = &hcsshim.HvRuntime{ImagePath: "C:\\Linux\\Kernel", EnableConsole: true}
-
-	/* TODO: Add OCI Spec later.
-	ociSpecBytes, err := json.MarshalIndent(spec, "", "    ")
-	if err != nil {
-		return err
-	}
-	ociSpecRaw := json.RawMessage(ociSpecBytes)
-	configuration.LinuxContainerSpec = &ociSpecRaw*/
-
-	hcsContainer, err := hcsshim.CreateContainer(containerID, configuration)
-	if err != nil {
-		return err
-	}
-
-	// Construct a container object for calling start on it.
-	container := &container{
-		containerCommon: containerCommon{
-			process: process{
-				processCommon: processCommon{
-					containerID:  containerID,
-					client:       clnt,
-					friendlyName: InitFriendlyName,
-				},
-				commandLine: strings.Join(spec.Process.Args, " "),
-			},
-			processes: make(map[string]*process),
-		},
-		ociSpec:      spec,
-		hcsContainer: hcsContainer,
-	}
-
-	container.options = options
-	for _, option := range options {
-		if err := option.Apply(container); err != nil {
-			logrus.Errorf("libcontainerd: %v", err)
-		}
-	}
-
-	// Call start, and if it fails, delete the container from our
-	// internal structure, start will keep HCS in sync by deleting the
-	// container there.
-	logrus.Debugf("libcontainerd: Create() id=%s, Calling start()", containerID)
-	if err := container.start(attachStdio); err != nil {
-		clnt.deleteContainer(containerID)
-		return err
-	}
-
-	logrus.Debugf("libcontainerd: Create() id=%s completed successfully", containerID)
-	return nil
-}
-
-// AddProcess is the handler for adding a process to an already running
-// container. It's called through docker exec. It returns the system pid of the
-// exec'd process.
-func (clnt *client) AddProcess(ctx context.Context, containerID, processFriendlyName string, procToAdd Process, attachStdio StdioCallback) (int, error) {
-	clnt.lock(containerID)
-	defer clnt.unlock(containerID)
-	container, err := clnt.getContainer(containerID)
-	if err != nil {
-		return -1, err
-	}
-	// Note we always tell HCS to
-	// create stdout as it's required regardless of '-i' or '-t' options, so that
-	// docker can always grab the output through logs. We also tell HCS to always
-	// create stdin, even if it's not used - it will be closed shortly. Stderr
-	// is only created if it we're not -t.
-	createProcessParms := hcsshim.ProcessConfig{
-		EmulateConsole:   procToAdd.Terminal,
-		CreateStdInPipe:  true,
-		CreateStdOutPipe: true,
-		CreateStdErrPipe: !procToAdd.Terminal,
-	}
-	createProcessParms.ConsoleSize[0] = uint(procToAdd.ConsoleSize.Height)
-	createProcessParms.ConsoleSize[1] = uint(procToAdd.ConsoleSize.Width)
-
-	// Take working directory from the process to add if it is defined,
-	// otherwise take from the first process.
-	if procToAdd.Cwd != "" {
-		createProcessParms.WorkingDirectory = procToAdd.Cwd
-	} else {
-		createProcessParms.WorkingDirectory = container.ociSpec.Process.Cwd
-	}
-
-	// Configure the environment for the process
-	createProcessParms.Environment = setupEnvironmentVariables(procToAdd.Env)
-	createProcessParms.CommandLine = strings.Join(procToAdd.Args, " ")
-	createProcessParms.User = procToAdd.User.Username
-	logrus.Debugf("libcontainerd: commandLine: %s", createProcessParms.CommandLine)
-
-	// Start the command running in the container.
-	var stdout, stderr io.ReadCloser
-	var stdin io.WriteCloser
-	newProcess, err := container.hcsContainer.CreateProcess(&createProcessParms)
-	if err != nil {
-		logrus.Errorf("libcontainerd: AddProcess(%s) CreateProcess() failed %s", containerID, err)
-		return -1, err
-	}
-
-	pid := newProcess.Pid()
-
-	stdin, stdout, stderr, err = newProcess.Stdio()
-	if err != nil {
-		logrus.Errorf("libcontainerd: %s getting std pipes failed %s", containerID, err)
-		return -1, err
-	}
-
-	iopipe := &IOPipe{Terminal: procToAdd.Terminal}
-	iopipe.Stdin = createStdInCloser(stdin, newProcess)
-
-	// Convert io.ReadClosers to io.Readers
-	if stdout != nil {
-		iopipe.Stdout = ioutil.NopCloser(&autoClosingReader{ReadCloser: stdout})
-	}
-	if stderr != nil {
-		iopipe.Stderr = ioutil.NopCloser(&autoClosingReader{ReadCloser: stderr})
-	}
-
-	proc := &process{
-		processCommon: processCommon{
-			containerID:  containerID,
-			friendlyName: processFriendlyName,
-			client:       clnt,
-			systemPid:    uint32(pid),
-		},
-		commandLine: createProcessParms.CommandLine,
-		hcsProcess:  newProcess,
-	}
-
-	// Add the process to the container's list of processes
-	container.processes[processFriendlyName] = proc
-
-	// Tell the engine to attach streams back to the client
-	if err := attachStdio(*iopipe); err != nil {
-		return -1, err
-	}
-
-	// Spin up a go routine waiting for exit to handle cleanup
-	go container.waitExit(proc, false)
-
-	return pid, nil
-}
-
-// Signal handles `docker stop` on Windows. While Linux has support for
-// the full range of signals, signals aren't really implemented on Windows.
-// We fake supporting regular stop and -9 to force kill.
-func (clnt *client) Signal(containerID string, sig int) error {
-	var (
-		cont *container
-		err  error
-	)
-
-	// Get the container as we need it to get the container handle.
-	clnt.lock(containerID)
-	defer clnt.unlock(containerID)
-	if cont, err = clnt.getContainer(containerID); err != nil {
-		return err
-	}
-
-	cont.manualStopRequested = true
-
-	logrus.Debugf("libcontainerd: Signal() containerID=%s sig=%d pid=%d", containerID, sig, cont.systemPid)
-
-	if syscall.Signal(sig) == syscall.SIGKILL {
-		// Terminate the compute system
-		if err := cont.hcsContainer.Terminate(); err != nil {
-			if !hcsshim.IsPending(err) {
-				logrus.Errorf("libcontainerd: failed to terminate %s - %q", containerID, err)
-			}
-		}
-	} else {
-		// Shut down the container
-		if err := cont.hcsContainer.Shutdown(); err != nil {
-			if !hcsshim.IsPending(err) && !hcsshim.IsAlreadyStopped(err) {
-				// ignore errors
-				logrus.Warnf("libcontainerd: failed to shutdown container %s: %q", containerID, err)
-			}
-		}
-	}
-
-	return nil
-}
-
-// While Linux has support for the full range of signals, signals aren't really implemented on Windows.
-// We try to terminate the specified process whatever signal is requested.
-func (clnt *client) SignalProcess(containerID string, processFriendlyName string, sig int) error {
-	clnt.lock(containerID)
-	defer clnt.unlock(containerID)
-	cont, err := clnt.getContainer(containerID)
-	if err != nil {
-		return err
-	}
-
-	for _, p := range cont.processes {
-		if p.friendlyName == processFriendlyName {
-			return p.hcsProcess.Kill()
-		}
-	}
-
-	return fmt.Errorf("SignalProcess could not find process %s in %s", processFriendlyName, containerID)
-}
-
-// Resize handles a CLI event to resize an interactive docker run or docker exec
-// window.
-func (clnt *client) Resize(containerID, processFriendlyName string, width, height int) error {
-	// Get the libcontainerd container object
-	clnt.lock(containerID)
-	defer clnt.unlock(containerID)
-	cont, err := clnt.getContainer(containerID)
-	if err != nil {
-		return err
-	}
-
-	h, w := uint16(height), uint16(width)
-
-	if processFriendlyName == InitFriendlyName {
-		logrus.Debugln("libcontainerd: resizing systemPID in", containerID, cont.process.systemPid)
-		return cont.process.hcsProcess.ResizeConsole(w, h)
-	}
-
-	for _, p := range cont.processes {
-		if p.friendlyName == processFriendlyName {
-			logrus.Debugln("libcontainerd: resizing exec'd process", containerID, p.systemPid)
-			return p.hcsProcess.ResizeConsole(w, h)
-		}
-	}
-
-	return fmt.Errorf("Resize could not find containerID %s to resize", containerID)
-
-}
-
-// Pause handles pause requests for containers
-func (clnt *client) Pause(containerID string) error {
-	unlockContainer := true
-	// Get the libcontainerd container object
-	clnt.lock(containerID)
-	defer func() {
-		if unlockContainer {
-			clnt.unlock(containerID)
-		}
-	}()
-	container, err := clnt.getContainer(containerID)
-	if err != nil {
-		return err
-	}
-
-	for _, option := range container.options {
-		if h, ok := option.(*HyperVIsolationOption); ok {
-			if !h.IsHyperV {
-				return errors.New("cannot pause Windows Server Containers")
-			}
-			break
-		}
-	}
-
-	err = container.hcsContainer.Pause()
-	if err != nil {
-		return err
-	}
-
-	// Unlock container before calling back into the daemon
-	unlockContainer = false
-	clnt.unlock(containerID)
-
-	return clnt.backend.StateChanged(containerID, StateInfo{
-		CommonStateInfo: CommonStateInfo{
-			State: StatePause,
-		}})
-}
-
-// Resume handles resume requests for containers
-func (clnt *client) Resume(containerID string) error {
-	unlockContainer := true
-	// Get the libcontainerd container object
-	clnt.lock(containerID)
-	defer func() {
-		if unlockContainer {
-			clnt.unlock(containerID)
-		}
-	}()
-	container, err := clnt.getContainer(containerID)
-	if err != nil {
-		return err
-	}
-
-	// This should never happen, since Windows Server Containers cannot be paused
-	for _, option := range container.options {
-		if h, ok := option.(*HyperVIsolationOption); ok {
-			if !h.IsHyperV {
-				return errors.New("cannot resume Windows Server Containers")
-			}
-			break
-		}
-	}
-
-	err = container.hcsContainer.Resume()
-	if err != nil {
-		return err
-	}
-
-	// Unlock container before calling back into the daemon
-	unlockContainer = false
-	clnt.unlock(containerID)
-
-	return clnt.backend.StateChanged(containerID, StateInfo{
-		CommonStateInfo: CommonStateInfo{
-			State: StateResume,
-		}})
-}
-
-// Stats handles stats requests for containers
-func (clnt *client) Stats(containerID string) (*Stats, error) {
-	// Get the libcontainerd container object
-	clnt.lock(containerID)
-	defer clnt.unlock(containerID)
-	container, err := clnt.getContainer(containerID)
-	if err != nil {
-		return nil, err
-	}
-	s, err := container.hcsContainer.Statistics()
-	if err != nil {
-		return nil, err
-	}
-	st := Stats(s)
-	return &st, nil
-}
-
-// Restore is the handler for restoring a container
-func (clnt *client) Restore(containerID string, _ StdioCallback, unusedOnWindows ...CreateOption) error {
-	// TODO Windows: Implement this. For now, just tell the backend the container exited.
-	logrus.Debugf("libcontainerd: Restore(%s)", containerID)
-	return clnt.backend.StateChanged(containerID, StateInfo{
-		CommonStateInfo: CommonStateInfo{
-			State:    StateExit,
-			ExitCode: 1 << 31,
-		}})
-}
-
-// GetPidsForContainer returns a list of process IDs running in a container.
-// Although implemented, this is not used in Windows.
-func (clnt *client) GetPidsForContainer(containerID string) ([]int, error) {
-	var pids []int
-	clnt.lock(containerID)
-	defer clnt.unlock(containerID)
-	cont, err := clnt.getContainer(containerID)
-	if err != nil {
-		return nil, err
-	}
-
-	// Add the first process
-	pids = append(pids, int(cont.containerCommon.systemPid))
-	// And add all the exec'd processes
-	for _, p := range cont.processes {
-		pids = append(pids, int(p.processCommon.systemPid))
-	}
-	return pids, nil
-}
-
-// Summary returns a summary of the processes running in a container.
-// This is present in Windows to support docker top. In linux, the
-// engine shells out to ps to get process information. On Windows, as
-// the containers could be Hyper-V containers, they would not be
-// visible on the container host. However, libcontainerd does have
-// that information.
-func (clnt *client) Summary(containerID string) ([]Summary, error) {
-
-	// Get the libcontainerd container object
-	clnt.lock(containerID)
-	defer clnt.unlock(containerID)
-	container, err := clnt.getContainer(containerID)
-	if err != nil {
-		return nil, err
-	}
-	p, err := container.hcsContainer.ProcessList()
-	if err != nil {
-		return nil, err
-	}
-	pl := make([]Summary, len(p))
-	for i := range p {
-		pl[i] = Summary(p[i])
-	}
-	return pl, nil
-}
-
-// UpdateResources updates resources for a running container.
-func (clnt *client) UpdateResources(containerID string, resources Resources) error {
-	// Updating resource isn't supported on Windows
-	// but we should return nil for enabling updating container
-	return nil
-}
-
-func (clnt *client) CreateCheckpoint(containerID string, checkpointID string, checkpointDir string, exit bool) error {
-	return errors.New("Windows: Containers do not support checkpoints")
-}
-
-func (clnt *client) DeleteCheckpoint(containerID string, checkpointID string, checkpointDir string) error {
-	return errors.New("Windows: Containers do not support checkpoints")
-}
-
-func (clnt *client) ListCheckpoints(containerID string, checkpointDir string) (*Checkpoints, error) {
-	return nil, errors.New("Windows: Containers do not support checkpoints")
-}
-
-func (clnt *client) GetServerVersion(ctx context.Context) (*ServerVersion, error) {
-	return &ServerVersion{}, nil
-}
-=======
-package libcontainerd
-
-import (
-	"errors"
-	"fmt"
-	"io"
-	"io/ioutil"
-	"os"
-	"path/filepath"
-	"strings"
-	"syscall"
-	"time"
-
-	"golang.org/x/net/context"
-
-	"github.com/Microsoft/hcsshim"
-	"github.com/Sirupsen/logrus"
-	"github.com/docker/docker/pkg/sysinfo"
-	specs "github.com/opencontainers/runtime-spec/specs-go"
-)
-
-type client struct {
-	clientCommon
-
-	// Platform specific properties below here (none presently on Windows)
-}
-
-// Win32 error codes that are used for various workarounds
-// These really should be ALL_CAPS to match golangs syscall library and standard
-// Win32 error conventions, but golint insists on CamelCase.
-const (
-	CoEClassstring     = syscall.Errno(0x800401F3) // Invalid class string
-	ErrorNoNetwork     = syscall.Errno(1222)       // The network is not present or not started
-	ErrorBadPathname   = syscall.Errno(161)        // The specified path is invalid
-	ErrorInvalidObject = syscall.Errno(0x800710D8) // The object identifier does not represent a valid object
-)
-
-// defaultOwner is a tag passed to HCS to allow it to differentiate between
-// container creator management stacks. We hard code "docker" in the case
-// of docker.
-const defaultOwner = "docker"
-
-// Create is the entrypoint to create a container from a spec, and if successfully
-// created, start it too. Table below shows the fields required for HCS JSON calling parameters,
-// where if not populated, is omitted.
-// +-----------------+--------------------------------------------+---------------------------------------------------+
-// |                 | Isolation=Process                          | Isolation=Hyper-V                                 |
-// +-----------------+--------------------------------------------+---------------------------------------------------+
-// | VolumePath      | \\?\\Volume{GUIDa}                         |                                                   |
-// | LayerFolderPath | %root%\windowsfilter\containerID           | %root%\windowsfilter\containerID (servicing only) |
-// | Layers[]        | ID=GUIDb;Path=%root%\windowsfilter\layerID | ID=GUIDb;Path=%root%\windowsfilter\layerID        |
-// | SandboxPath     |                                            | %root%\windowsfilter                              |
-// | HvRuntime       |                                            | ImagePath=%root%\BaseLayerID\UtilityVM            |
-// +-----------------+--------------------------------------------+---------------------------------------------------+
-//
-// Isolation=Process example:
-//
-// {
-//	"SystemType": "Container",
-//	"Name": "5e0055c814a6005b8e57ac59f9a522066e0af12b48b3c26a9416e23907698776",
-//	"Owner": "docker",
-//	"IsDummy": false,
-//	"VolumePath": "\\\\\\\\?\\\\Volume{66d1ef4c-7a00-11e6-8948-00155ddbef9d}",
-//	"IgnoreFlushesDuringBoot": true,
-//	"LayerFolderPath": "C:\\\\control\\\\windowsfilter\\\\5e0055c814a6005b8e57ac59f9a522066e0af12b48b3c26a9416e23907698776",
-//	"Layers": [{
-//		"ID": "18955d65-d45a-557b-bf1c-49d6dfefc526",
-//		"Path": "C:\\\\control\\\\windowsfilter\\\\65bf96e5760a09edf1790cb229e2dfb2dbd0fcdc0bf7451bae099106bfbfea0c"
-//	}],
-//	"HostName": "5e0055c814a6",
-//	"MappedDirectories": [],
-//	"HvPartition": false,
-//	"EndpointList": ["eef2649d-bb17-4d53-9937-295a8efe6f2c"],
-//	"Servicing": false
-//}
-//
-// Isolation=Hyper-V example:
-//
-//{
-//	"SystemType": "Container",
-//	"Name": "475c2c58933b72687a88a441e7e0ca4bd72d76413c5f9d5031fee83b98f6045d",
-//	"Owner": "docker",
-//	"IsDummy": false,
-//	"IgnoreFlushesDuringBoot": true,
-//	"Layers": [{
-//		"ID": "18955d65-d45a-557b-bf1c-49d6dfefc526",
-//		"Path": "C:\\\\control\\\\windowsfilter\\\\65bf96e5760a09edf1790cb229e2dfb2dbd0fcdc0bf7451bae099106bfbfea0c"
-//	}],
-//	"HostName": "475c2c58933b",
-//	"MappedDirectories": [],
-//	"SandboxPath": "C:\\\\control\\\\windowsfilter",
-//	"HvPartition": true,
-//	"EndpointList": ["e1bb1e61-d56f-405e-b75d-fd520cefa0cb"],
-//	"DNSSearchList": "a.com,b.com,c.com",
-//	"HvRuntime": {
-//		"ImagePath": "C:\\\\control\\\\windowsfilter\\\\65bf96e5760a09edf1790cb229e2dfb2dbd0fcdc0bf7451bae099106bfbfea0c\\\\UtilityVM"
-//	},
-//	"Servicing": false
-//}
-func (clnt *client) Create(containerID string, checkpoint string, checkpointDir string, spec specs.Spec, attachStdio StdioCallback, options ...CreateOption) error {
-	clnt.lock(containerID)
-	defer clnt.unlock(containerID)
-	logrus.Debugln("libcontainerd: client.Create() with spec", spec)
-
-	configuration := &hcsshim.ContainerConfig{
-		SystemType: "Container",
-		Name:       containerID,
-		Owner:      defaultOwner,
-		IgnoreFlushesDuringBoot: false,
-		HostName:                spec.Hostname,
-		HvPartition:             false,
-	}
-
-	if spec.Windows.Resources != nil {
-		if spec.Windows.Resources.CPU != nil {
-			if spec.Windows.Resources.CPU.Count != nil {
-				// This check is being done here rather than in adaptContainerSettings
-				// because we don't want to update the HostConfig in case this container
-				// is moved to a host with more CPUs than this one.
-				cpuCount := *spec.Windows.Resources.CPU.Count
-				hostCPUCount := uint64(sysinfo.NumCPU())
-				if cpuCount > hostCPUCount {
-					logrus.Warnf("Changing requested CPUCount of %d to current number of processors, %d", cpuCount, hostCPUCount)
-					cpuCount = hostCPUCount
-				}
-				configuration.ProcessorCount = uint32(cpuCount)
-			}
-			if spec.Windows.Resources.CPU.Shares != nil {
-				configuration.ProcessorWeight = uint64(*spec.Windows.Resources.CPU.Shares)
-			}
-			if spec.Windows.Resources.CPU.Percent != nil {
-				configuration.ProcessorMaximum = int64(*spec.Windows.Resources.CPU.Percent) * 100 // ProcessorMaximum is a value between 1 and 10000
-			}
-		}
-		if spec.Windows.Resources.Memory != nil {
-			if spec.Windows.Resources.Memory.Limit != nil {
-				configuration.MemoryMaximumInMB = int64(*spec.Windows.Resources.Memory.Limit) / 1024 / 1024
-			}
-		}
-		if spec.Windows.Resources.Storage != nil {
-			if spec.Windows.Resources.Storage.Bps != nil {
-				configuration.StorageBandwidthMaximum = *spec.Windows.Resources.Storage.Bps
-			}
-			if spec.Windows.Resources.Storage.Iops != nil {
-				configuration.StorageIOPSMaximum = *spec.Windows.Resources.Storage.Iops
-			}
-		}
-	}
-
-	var layerOpt *LayerOption
-	for _, option := range options {
-		if s, ok := option.(*ServicingOption); ok {
-			configuration.Servicing = s.IsServicing
-			continue
-		}
-		if f, ok := option.(*FlushOption); ok {
-			configuration.IgnoreFlushesDuringBoot = f.IgnoreFlushesDuringBoot
-			continue
-		}
-		if h, ok := option.(*HyperVIsolationOption); ok {
-			configuration.HvPartition = h.IsHyperV
-			configuration.SandboxPath = h.SandboxPath
-			continue
-		}
-		if l, ok := option.(*LayerOption); ok {
-			layerOpt = l
-		}
-		if n, ok := option.(*NetworkEndpointsOption); ok {
-			configuration.EndpointList = n.Endpoints
-			configuration.AllowUnqualifiedDNSQuery = n.AllowUnqualifiedDNSQuery
-			if n.DNSSearchList != nil {
-				configuration.DNSSearchList = strings.Join(n.DNSSearchList, ",")
-			}
-			configuration.NetworkSharedContainerName = n.NetworkSharedContainerID
-			continue
-		}
-		if c, ok := option.(*CredentialsOption); ok {
-			configuration.Credentials = c.Credentials
-			continue
-		}
-	}
-
-	// We must have a layer option with at least one path
-	if layerOpt == nil || layerOpt.LayerPaths == nil {
-		return fmt.Errorf("no layer option or paths were supplied to the runtime")
-	}
-
-	if configuration.HvPartition {
-		// Find the upper-most utility VM image, since the utility VM does not
-		// use layering in RS1.
-		// TODO @swernli/jhowardmsft at some point post RS1 this may be re-locatable.
-		var uvmImagePath string
-		for _, path := range layerOpt.LayerPaths {
-			fullPath := filepath.Join(path, "UtilityVM")
-			_, err := os.Stat(fullPath)
-			if err == nil {
-				uvmImagePath = fullPath
-				break
-			}
-			if !os.IsNotExist(err) {
-				return err
-			}
-		}
-		if uvmImagePath == "" {
-			return errors.New("utility VM image could not be found")
-		}
-		configuration.HvRuntime = &hcsshim.HvRuntime{ImagePath: uvmImagePath}
-	} else {
-		configuration.VolumePath = spec.Root.Path
-	}
-
-	configuration.LayerFolderPath = layerOpt.LayerFolderPath
-
-	for _, layerPath := range layerOpt.LayerPaths {
-		_, filename := filepath.Split(layerPath)
-		g, err := hcsshim.NameToGuid(filename)
-		if err != nil {
-			return err
-		}
-		configuration.Layers = append(configuration.Layers, hcsshim.Layer{
-			ID:   g.ToString(),
-			Path: layerPath,
-		})
-	}
-
-	// Add the mounts (volumes, bind mounts etc) to the structure
-	mds := make([]hcsshim.MappedDir, len(spec.Mounts))
-	for i, mount := range spec.Mounts {
-		mds[i] = hcsshim.MappedDir{
-			HostPath:      mount.Source,
-			ContainerPath: mount.Destination,
-			ReadOnly:      false,
-		}
-		for _, o := range mount.Options {
-			if strings.ToLower(o) == "ro" {
-				mds[i].ReadOnly = true
-			}
-		}
-	}
-	configuration.MappedDirectories = mds
-
-	hcsContainer, err := hcsshim.CreateContainer(containerID, configuration)
-	if err != nil {
-		return err
-	}
-
-	// Construct a container object for calling start on it.
-	container := &container{
-		containerCommon: containerCommon{
-			process: process{
-				processCommon: processCommon{
-					containerID:  containerID,
-					client:       clnt,
-					friendlyName: InitFriendlyName,
-				},
-			},
-			processes: make(map[string]*process),
-		},
-		ociSpec:      spec,
-		hcsContainer: hcsContainer,
-	}
-
-	container.options = options
-	for _, option := range options {
-		if err := option.Apply(container); err != nil {
-			logrus.Errorf("libcontainerd: %v", err)
-		}
-	}
-
-	// Call start, and if it fails, delete the container from our
-	// internal structure, start will keep HCS in sync by deleting the
-	// container there.
-	logrus.Debugf("libcontainerd: Create() id=%s, Calling start()", containerID)
-	if err := container.start(attachStdio); err != nil {
-		clnt.deleteContainer(containerID)
-		return err
-	}
-
-	logrus.Debugf("libcontainerd: Create() id=%s completed successfully", containerID)
-	return nil
-
-}
-
-// AddProcess is the handler for adding a process to an already running
-// container. It's called through docker exec. It returns the system pid of the
-// exec'd process.
-func (clnt *client) AddProcess(ctx context.Context, containerID, processFriendlyName string, procToAdd Process, attachStdio StdioCallback) (int, error) {
-	clnt.lock(containerID)
-	defer clnt.unlock(containerID)
-	container, err := clnt.getContainer(containerID)
-	if err != nil {
-		return -1, err
-	}
-	// Note we always tell HCS to
-	// create stdout as it's required regardless of '-i' or '-t' options, so that
-	// docker can always grab the output through logs. We also tell HCS to always
-	// create stdin, even if it's not used - it will be closed shortly. Stderr
-	// is only created if it we're not -t.
-	createProcessParms := hcsshim.ProcessConfig{
-		EmulateConsole:   procToAdd.Terminal,
-		CreateStdInPipe:  true,
-		CreateStdOutPipe: true,
-		CreateStdErrPipe: !procToAdd.Terminal,
-	}
-	createProcessParms.ConsoleSize[0] = uint(procToAdd.ConsoleSize.Height)
-	createProcessParms.ConsoleSize[1] = uint(procToAdd.ConsoleSize.Width)
-
-	// Take working directory from the process to add if it is defined,
-	// otherwise take from the first process.
-	if procToAdd.Cwd != "" {
-		createProcessParms.WorkingDirectory = procToAdd.Cwd
-	} else {
-		createProcessParms.WorkingDirectory = container.ociSpec.Process.Cwd
-	}
-
-	// Configure the environment for the process
-	createProcessParms.Environment = setupEnvironmentVariables(procToAdd.Env)
-	createProcessParms.CommandLine = strings.Join(procToAdd.Args, " ")
-	createProcessParms.User = procToAdd.User.Username
-
-	logrus.Debugf("libcontainerd: commandLine: %s", createProcessParms.CommandLine)
-
-	// Start the command running in the container.
-	var stdout, stderr io.ReadCloser
-	var stdin io.WriteCloser
-	newProcess, err := container.hcsContainer.CreateProcess(&createProcessParms)
-	if err != nil {
-		logrus.Errorf("libcontainerd: AddProcess(%s) CreateProcess() failed %s", containerID, err)
-		return -1, err
-	}
-
-	pid := newProcess.Pid()
-
-	stdin, stdout, stderr, err = newProcess.Stdio()
-	if err != nil {
-		logrus.Errorf("libcontainerd: %s getting std pipes failed %s", containerID, err)
-		return -1, err
-	}
-
-	iopipe := &IOPipe{Terminal: procToAdd.Terminal}
-	iopipe.Stdin = createStdInCloser(stdin, newProcess)
-
-	// Convert io.ReadClosers to io.Readers
-	if stdout != nil {
-		iopipe.Stdout = ioutil.NopCloser(&autoClosingReader{ReadCloser: stdout})
-	}
-	if stderr != nil {
-		iopipe.Stderr = ioutil.NopCloser(&autoClosingReader{ReadCloser: stderr})
-	}
-
-	proc := &process{
-		processCommon: processCommon{
-			containerID:  containerID,
-			friendlyName: processFriendlyName,
-			client:       clnt,
-			systemPid:    uint32(pid),
-		},
-		hcsProcess: newProcess,
-	}
-
-	// Add the process to the container's list of processes
-	container.processes[processFriendlyName] = proc
-
-	// Tell the engine to attach streams back to the client
-	if err := attachStdio(*iopipe); err != nil {
-		return -1, err
-	}
-
-	// Spin up a go routine waiting for exit to handle cleanup
-	go container.waitExit(proc, false)
-
-	return pid, nil
-}
-
-// Signal handles `docker stop` on Windows. While Linux has support for
-// the full range of signals, signals aren't really implemented on Windows.
-// We fake supporting regular stop and -9 to force kill.
-func (clnt *client) Signal(containerID string, sig int) error {
-	var (
-		cont *container
-		err  error
-	)
-
-	// Get the container as we need it to get the container handle.
-	clnt.lock(containerID)
-	defer clnt.unlock(containerID)
-	if cont, err = clnt.getContainer(containerID); err != nil {
-		return err
-	}
-
-	cont.manualStopRequested = true
-
-	logrus.Debugf("libcontainerd: Signal() containerID=%s sig=%d pid=%d", containerID, sig, cont.systemPid)
-
-	if syscall.Signal(sig) == syscall.SIGKILL {
-		// Terminate the compute system
-		if err := cont.hcsContainer.Terminate(); err != nil {
-			if !hcsshim.IsPending(err) {
-				logrus.Errorf("libcontainerd: failed to terminate %s - %q", containerID, err)
-			}
-		}
-	} else {
-		// Shut down the container
-		if err := cont.hcsContainer.Shutdown(); err != nil {
-			if !hcsshim.IsPending(err) && !hcsshim.IsAlreadyStopped(err) {
-				// ignore errors
-				logrus.Warnf("libcontainerd: failed to shutdown container %s: %q", containerID, err)
-			}
-		}
-	}
-
-	return nil
-}
-
-// While Linux has support for the full range of signals, signals aren't really implemented on Windows.
-// We try to terminate the specified process whatever signal is requested.
-func (clnt *client) SignalProcess(containerID string, processFriendlyName string, sig int) error {
-	clnt.lock(containerID)
-	defer clnt.unlock(containerID)
-	cont, err := clnt.getContainer(containerID)
-	if err != nil {
-		return err
-	}
-
-	for _, p := range cont.processes {
-		if p.friendlyName == processFriendlyName {
-			return p.hcsProcess.Kill()
-		}
-	}
-
-	return fmt.Errorf("SignalProcess could not find process %s in %s", processFriendlyName, containerID)
-}
-
-// Resize handles a CLI event to resize an interactive docker run or docker exec
-// window.
-func (clnt *client) Resize(containerID, processFriendlyName string, width, height int) error {
-	// Get the libcontainerd container object
-	clnt.lock(containerID)
-	defer clnt.unlock(containerID)
-	cont, err := clnt.getContainer(containerID)
-	if err != nil {
-		return err
-	}
-
-	h, w := uint16(height), uint16(width)
-
-	if processFriendlyName == InitFriendlyName {
-		logrus.Debugln("libcontainerd: resizing systemPID in", containerID, cont.process.systemPid)
-		return cont.process.hcsProcess.ResizeConsole(w, h)
-	}
-
-	for _, p := range cont.processes {
-		if p.friendlyName == processFriendlyName {
-			logrus.Debugln("libcontainerd: resizing exec'd process", containerID, p.systemPid)
-			return p.hcsProcess.ResizeConsole(w, h)
-		}
-	}
-
-	return fmt.Errorf("Resize could not find containerID %s to resize", containerID)
-
-}
-
-// Pause handles pause requests for containers
-func (clnt *client) Pause(containerID string) error {
-	unlockContainer := true
-	// Get the libcontainerd container object
-	clnt.lock(containerID)
-	defer func() {
-		if unlockContainer {
-			clnt.unlock(containerID)
-		}
-	}()
-	container, err := clnt.getContainer(containerID)
-	if err != nil {
-		return err
-	}
-
-	for _, option := range container.options {
-		if h, ok := option.(*HyperVIsolationOption); ok {
-			if !h.IsHyperV {
-				return errors.New("cannot pause Windows Server Containers")
-			}
-			break
-		}
-	}
-
-	err = container.hcsContainer.Pause()
-	if err != nil {
-		return err
-	}
-
-	// Unlock container before calling back into the daemon
-	unlockContainer = false
-	clnt.unlock(containerID)
-
-	return clnt.backend.StateChanged(containerID, StateInfo{
-		CommonStateInfo: CommonStateInfo{
-			State: StatePause,
-		}})
-}
-
-// Resume handles resume requests for containers
-func (clnt *client) Resume(containerID string) error {
-	unlockContainer := true
-	// Get the libcontainerd container object
-	clnt.lock(containerID)
-	defer func() {
-		if unlockContainer {
-			clnt.unlock(containerID)
-		}
-	}()
-	container, err := clnt.getContainer(containerID)
-	if err != nil {
-		return err
-	}
-
-	// This should never happen, since Windows Server Containers cannot be paused
-	for _, option := range container.options {
-		if h, ok := option.(*HyperVIsolationOption); ok {
-			if !h.IsHyperV {
-				return errors.New("cannot resume Windows Server Containers")
-			}
-			break
-		}
-	}
-
-	err = container.hcsContainer.Resume()
-	if err != nil {
-		return err
-	}
-
-	// Unlock container before calling back into the daemon
-	unlockContainer = false
-	clnt.unlock(containerID)
-
-	return clnt.backend.StateChanged(containerID, StateInfo{
-		CommonStateInfo: CommonStateInfo{
-			State: StateResume,
-		}})
-}
-
-// Stats handles stats requests for containers
-func (clnt *client) Stats(containerID string) (*Stats, error) {
-	// Get the libcontainerd container object
-	clnt.lock(containerID)
-	defer clnt.unlock(containerID)
-	container, err := clnt.getContainer(containerID)
-	if err != nil {
-		return nil, err
-	}
-	s, err := container.hcsContainer.Statistics()
-	if err != nil {
-		return nil, err
-	}
-	st := Stats(s)
-	return &st, nil
-}
-
-// Restore is the handler for restoring a container
-func (clnt *client) Restore(containerID string, _ StdioCallback, unusedOnWindows ...CreateOption) error {
-	logrus.Debugf("libcontainerd: Restore(%s)", containerID)
-
-	// TODO Windows: On RS1, a re-attach isn't possible.
-	// However, there is a scenario in which there is an issue.
-	// Consider a background container. The daemon dies unexpectedly.
-	// HCS will still have the compute service alive and running.
-	// For consistence, we call in to shoot it regardless if HCS knows about it
-	// We explicitly just log a warning if the terminate fails.
-	// Then we tell the backend the container exited.
-	if hc, err := hcsshim.OpenContainer(containerID); err == nil {
-		const terminateTimeout = time.Minute * 2
-		err := hc.Terminate()
-
-		if hcsshim.IsPending(err) {
-			err = hc.WaitTimeout(terminateTimeout)
-		} else if hcsshim.IsAlreadyStopped(err) {
-			err = nil
-		}
-
-		if err != nil {
-			logrus.Warnf("libcontainerd: failed to terminate %s on restore - %q", containerID, err)
-			return err
-		}
-	}
-	return clnt.backend.StateChanged(containerID, StateInfo{
-		CommonStateInfo: CommonStateInfo{
-			State:    StateExit,
-			ExitCode: 1 << 31,
-		}})
-}
-
-// GetPidsForContainer returns a list of process IDs running in a container.
-// Not used on Windows.
-func (clnt *client) GetPidsForContainer(containerID string) ([]int, error) {
-	return nil, errors.New("not implemented on Windows")
-}
-
-// Summary returns a summary of the processes running in a container.
-// This is present in Windows to support docker top. In linux, the
-// engine shells out to ps to get process information. On Windows, as
-// the containers could be Hyper-V containers, they would not be
-// visible on the container host. However, libcontainerd does have
-// that information.
-func (clnt *client) Summary(containerID string) ([]Summary, error) {
-
-	// Get the libcontainerd container object
-	clnt.lock(containerID)
-	defer clnt.unlock(containerID)
-	container, err := clnt.getContainer(containerID)
-	if err != nil {
-		return nil, err
-	}
-	p, err := container.hcsContainer.ProcessList()
-	if err != nil {
-		return nil, err
-	}
-	pl := make([]Summary, len(p))
-	for i := range p {
-		pl[i] = Summary(p[i])
-	}
-	return pl, nil
-}
-
-// UpdateResources updates resources for a running container.
-func (clnt *client) UpdateResources(containerID string, resources Resources) error {
-	// Updating resource isn't supported on Windows
-	// but we should return nil for enabling updating container
-	return nil
-}
-
-func (clnt *client) CreateCheckpoint(containerID string, checkpointID string, checkpointDir string, exit bool) error {
-	return errors.New("Windows: Containers do not support checkpoints")
-}
-
-func (clnt *client) DeleteCheckpoint(containerID string, checkpointID string, checkpointDir string) error {
-	return errors.New("Windows: Containers do not support checkpoints")
-}
-
-func (clnt *client) ListCheckpoints(containerID string, checkpointDir string) (*Checkpoints, error) {
-	return nil, errors.New("Windows: Containers do not support checkpoints")
-}
-
-func (clnt *client) GetServerVersion(ctx context.Context) (*ServerVersion, error) {
-	return &ServerVersion{}, nil
-}
->>>>>>> aa92df71
+package libcontainerd
+
+import (
+	"errors"
+	"fmt"
+	"io"
+	"io/ioutil"
+	"os"
+	"path/filepath"
+	"strings"
+	"syscall"
+
+	"golang.org/x/net/context"
+
+	winlx "github.com/Microsoft/go-winlx"
+	"github.com/Microsoft/hcsshim"
+	"github.com/Sirupsen/logrus"
+	"github.com/docker/docker/pkg/sysinfo"
+	specs "github.com/opencontainers/runtime-spec/specs-go"
+)
+
+type client struct {
+	clientCommon
+
+	// Platform specific properties below here (none presently on Windows)
+}
+
+// Win32 error codes that are used for various workarounds
+// These really should be ALL_CAPS to match golangs syscall library and standard
+// Win32 error conventions, but golint insists on CamelCase.
+const (
+	CoEClassstring     = syscall.Errno(0x800401F3) // Invalid class string
+	ErrorNoNetwork     = syscall.Errno(1222)       // The network is not present or not started
+	ErrorBadPathname   = syscall.Errno(161)        // The specified path is invalid
+	ErrorInvalidObject = syscall.Errno(0x800710D8) // The object identifier does not represent a valid object
+)
+
+// defaultOwner is a tag passed to HCS to allow it to differentiate between
+// container creator management stacks. We hard code "docker" in the case
+// of docker.
+const defaultOwner = "docker"
+
+// Create is the entrypoint to create a container from a spec, and if successfully
+// created, start it too. Table below shows the fields required for HCS JSON calling parameters,
+// where if not populated, is omitted.
+// +-----------------+--------------------------------------------+---------------------------------------------------+
+// |                 | Isolation=Process                          | Isolation=Hyper-V                                 |
+// +-----------------+--------------------------------------------+---------------------------------------------------+
+// | VolumePath      | \\?\\Volume{GUIDa}                         |                                                   |
+// | LayerFolderPath | %root%\windowsfilter\containerID           | %root%\windowsfilter\containerID (servicing only) |
+// | Layers[]        | ID=GUIDb;Path=%root%\windowsfilter\layerID | ID=GUIDb;Path=%root%\windowsfilter\layerID        |
+// | SandboxPath     |                                            | %root%\windowsfilter                              |
+// | HvRuntime       |                                            | ImagePath=%root%\BaseLayerID\UtilityVM            |
+// +-----------------+--------------------------------------------+---------------------------------------------------+
+//
+// Isolation=Process example:
+//
+// {
+//	"SystemType": "Container",
+//	"Name": "5e0055c814a6005b8e57ac59f9a522066e0af12b48b3c26a9416e23907698776",
+//	"Owner": "docker",
+//	"IsDummy": false,
+//	"VolumePath": "\\\\\\\\?\\\\Volume{66d1ef4c-7a00-11e6-8948-00155ddbef9d}",
+//	"IgnoreFlushesDuringBoot": true,
+//	"LayerFolderPath": "C:\\\\control\\\\windowsfilter\\\\5e0055c814a6005b8e57ac59f9a522066e0af12b48b3c26a9416e23907698776",
+//	"Layers": [{
+//		"ID": "18955d65-d45a-557b-bf1c-49d6dfefc526",
+//		"Path": "C:\\\\control\\\\windowsfilter\\\\65bf96e5760a09edf1790cb229e2dfb2dbd0fcdc0bf7451bae099106bfbfea0c"
+//	}],
+//	"HostName": "5e0055c814a6",
+//	"MappedDirectories": [],
+//	"HvPartition": false,
+//	"EndpointList": ["eef2649d-bb17-4d53-9937-295a8efe6f2c"],
+//	"Servicing": false
+//}
+//
+// Isolation=Hyper-V example:
+//
+//{
+//	"SystemType": "Container",
+//	"Name": "475c2c58933b72687a88a441e7e0ca4bd72d76413c5f9d5031fee83b98f6045d",
+//	"Owner": "docker",
+//	"IsDummy": false,
+//	"IgnoreFlushesDuringBoot": true,
+//	"Layers": [{
+//		"ID": "18955d65-d45a-557b-bf1c-49d6dfefc526",
+//		"Path": "C:\\\\control\\\\windowsfilter\\\\65bf96e5760a09edf1790cb229e2dfb2dbd0fcdc0bf7451bae099106bfbfea0c"
+//	}],
+//	"HostName": "475c2c58933b",
+//	"MappedDirectories": [],
+//	"SandboxPath": "C:\\\\control\\\\windowsfilter",
+//	"HvPartition": true,
+//	"EndpointList": ["e1bb1e61-d56f-405e-b75d-fd520cefa0cb"],
+//	"HvRuntime": {
+//		"ImagePath": "C:\\\\control\\\\windowsfilter\\\\65bf96e5760a09edf1790cb229e2dfb2dbd0fcdc0bf7451bae099106bfbfea0c\\\\UtilityVM"
+//	},
+//	"Servicing": false
+//}
+func (clnt *client) Create(containerID string, checkpoint string, checkpointDir string, spec specs.Spec, attachStdio StdioCallback, options ...CreateOption) error {
+	clnt.lock(containerID)
+	defer clnt.unlock(containerID)
+	logrus.Debugln("libcontainerd: client.Create() with spec", spec)
+
+	osName := spec.Platform.OS
+	if osName == "windows" {
+		return clnt.createWindows(containerID, checkpoint, checkpointDir, spec, attachStdio, options...)
+	}
+	return clnt.createLinux(containerID, checkpoint, checkpointDir, spec, attachStdio, options...)
+}
+
+func (clnt *client) createWindows(containerID string, checkpoint string, checkpointDir string, spec specs.Spec, attachStdio StdioCallback, options ...CreateOption) error {
+	configuration := &hcsshim.ContainerConfig{
+		SystemType: "Container",
+		Name:       containerID,
+		Owner:      defaultOwner,
+		IgnoreFlushesDuringBoot: false,
+		HostName:                spec.Hostname,
+		HvPartition:             false,
+	}
+
+	if spec.Windows.Resources != nil {
+		if spec.Windows.Resources.CPU != nil {
+			if spec.Windows.Resources.CPU.Count != nil {
+				// This check is being done here rather than in adaptContainerSettings
+				// because we don't want to update the HostConfig in case this container
+				// is moved to a host with more CPUs than this one.
+				cpuCount := *spec.Windows.Resources.CPU.Count
+				hostCPUCount := uint64(sysinfo.NumCPU())
+				if cpuCount > hostCPUCount {
+					logrus.Warnf("Changing requested CPUCount of %d to current number of processors, %d", cpuCount, hostCPUCount)
+					cpuCount = hostCPUCount
+				}
+				configuration.ProcessorCount = uint32(cpuCount)
+			}
+			if spec.Windows.Resources.CPU.Shares != nil {
+				configuration.ProcessorWeight = uint64(*spec.Windows.Resources.CPU.Shares)
+			}
+			if spec.Windows.Resources.CPU.Percent != nil {
+				configuration.ProcessorMaximum = int64(*spec.Windows.Resources.CPU.Percent) * 100 // ProcessorMaximum is a value between 1 and 10000
+			}
+		}
+		if spec.Windows.Resources.Memory != nil {
+			if spec.Windows.Resources.Memory.Limit != nil {
+				configuration.MemoryMaximumInMB = int64(*spec.Windows.Resources.Memory.Limit) / 1024 / 1024
+			}
+		}
+		if spec.Windows.Resources.Storage != nil {
+			if spec.Windows.Resources.Storage.Bps != nil {
+				configuration.StorageBandwidthMaximum = *spec.Windows.Resources.Storage.Bps
+			}
+			if spec.Windows.Resources.Storage.Iops != nil {
+				configuration.StorageIOPSMaximum = *spec.Windows.Resources.Storage.Iops
+			}
+		}
+	}
+
+	var layerOpt *LayerOption
+	for _, option := range options {
+		if s, ok := option.(*ServicingOption); ok {
+			configuration.Servicing = s.IsServicing
+			continue
+		}
+		if f, ok := option.(*FlushOption); ok {
+			configuration.IgnoreFlushesDuringBoot = f.IgnoreFlushesDuringBoot
+			continue
+		}
+		if h, ok := option.(*HyperVIsolationOption); ok {
+			configuration.HvPartition = h.IsHyperV
+			configuration.SandboxPath = h.SandboxPath
+			continue
+		}
+		if l, ok := option.(*LayerOption); ok {
+			layerOpt = l
+		}
+		if n, ok := option.(*NetworkEndpointsOption); ok {
+			configuration.EndpointList = n.Endpoints
+			configuration.AllowUnqualifiedDNSQuery = n.AllowUnqualifiedDNSQuery
+			continue
+		}
+		if c, ok := option.(*CredentialsOption); ok {
+			configuration.Credentials = c.Credentials
+			continue
+		}
+	}
+
+	// We must have a layer option with at least one path
+	if layerOpt == nil || layerOpt.LayerPaths == nil {
+		return fmt.Errorf("no layer option or paths were supplied to the runtime")
+	}
+
+	if configuration.HvPartition {
+		// Find the upper-most utility VM image, since the utility VM does not
+		// use layering in RS1.
+		// TODO @swernli/jhowardmsft at some point post RS1 this may be re-locatable.
+		var uvmImagePath string
+		for _, path := range layerOpt.LayerPaths {
+			fullPath := filepath.Join(path, "UtilityVM")
+			_, err := os.Stat(fullPath)
+			if err == nil {
+				uvmImagePath = fullPath
+				break
+			}
+			if !os.IsNotExist(err) {
+				return err
+			}
+		}
+		if uvmImagePath == "" {
+			return errors.New("utility VM image could not be found")
+		}
+		configuration.HvRuntime = &hcsshim.HvRuntime{ImagePath: uvmImagePath}
+	} else {
+		configuration.VolumePath = spec.Root.Path
+	}
+
+	configuration.LayerFolderPath = layerOpt.LayerFolderPath
+	for _, layerPath := range layerOpt.LayerPaths {
+		_, filename := filepath.Split(layerPath)
+		g, err := hcsshim.NameToGuid(filename)
+		if err != nil {
+			return err
+		}
+		configuration.Layers = append(configuration.Layers, hcsshim.Layer{
+			ID:   g.ToString(),
+			Path: layerPath,
+		})
+	}
+
+	// Add the mounts (volumes, bind mounts etc) to the structure
+	mds := make([]hcsshim.MappedDir, len(spec.Mounts))
+	for i, mount := range spec.Mounts {
+		mds[i] = hcsshim.MappedDir{
+			HostPath:      mount.Source,
+			ContainerPath: mount.Destination,
+			ReadOnly:      false,
+		}
+		for _, o := range mount.Options {
+			if strings.ToLower(o) == "ro" {
+				mds[i].ReadOnly = true
+			}
+		}
+	}
+	configuration.MappedDirectories = mds
+	hcsContainer, err := hcsshim.CreateContainer(containerID, configuration)
+	if err != nil {
+		return err
+	}
+
+	// Construct a container object for calling start on it.
+	container := &container{
+		containerCommon: containerCommon{
+			process: process{
+				processCommon: processCommon{
+					containerID:  containerID,
+					client:       clnt,
+					friendlyName: InitFriendlyName,
+				},
+				commandLine: strings.Join(spec.Process.Args, " "),
+			},
+			processes: make(map[string]*process),
+		},
+		ociSpec:      spec,
+		hcsContainer: hcsContainer,
+	}
+
+	container.options = options
+	for _, option := range options {
+		if err := option.Apply(container); err != nil {
+			logrus.Errorf("libcontainerd: %v", err)
+		}
+	}
+
+	// Call start, and if it fails, delete the container from our
+	// internal structure, start will keep HCS in sync by deleting the
+	// container there.
+	logrus.Debugf("libcontainerd: Create() id=%s, Calling start()", containerID)
+	if err := container.start(attachStdio); err != nil {
+		clnt.deleteContainer(containerID)
+		return err
+	}
+
+	logrus.Debugf("libcontainerd: Create() id=%s completed successfully", containerID)
+	return nil
+}
+
+func (clnt *client) createLinux(containerID string, checkpoint string, checkpointDir string, spec specs.Spec, attachStdio StdioCallback, options ...CreateOption) error {
+	// Make simple config based off Adam's + Kris's work
+	configuration := &hcsshim.ContainerConfig{
+		HvPartition:                 true,
+		Name:                        containerID,
+		SystemType:                  "Container",
+		ContainerType:               "Linux",
+		TerminateOnLastHandleClosed: true,
+	}
+
+	var layerOpt *LayerOption
+	for _, option := range options {
+		if l, ok := option.(*LayerOption); ok {
+			layerOpt = l
+		}
+	}
+
+	// We must have a layer option with at least one path
+	if layerOpt == nil || layerOpt.LayerPaths == nil {
+		return fmt.Errorf("no layer option or paths were supplied to the runtime")
+	}
+
+	// LayerFolderPath (writeable layer) + Layers (Guid + path)
+	configuration.LayerFolderPath = layerOpt.LayerFolderPath
+	for _, layerPath := range layerOpt.LayerPaths {
+		_, filename := filepath.Split(layerPath)
+		g, err := hcsshim.NameToGuid(filename)
+		if err != nil {
+			return err
+		}
+		configuration.Layers = append(configuration.Layers, hcsshim.Layer{
+			ID:   g.ToString(),
+			Path: filepath.Join(layerPath, winlx.LayerVHDName),
+		})
+	}
+
+	// HvRuntime (Image path + Enable console)
+	configuration.HvRuntime = &hcsshim.HvRuntime{ImagePath: "C:\\Linux\\Kernel", EnableConsole: true}
+
+	hcsContainer, err := hcsshim.CreateContainer(containerID, configuration)
+	if err != nil {
+		return err
+	}
+
+	// Construct a container object for calling start on it.
+	container := &container{
+		containerCommon: containerCommon{
+			process: process{
+				processCommon: processCommon{
+					containerID:  containerID,
+					client:       clnt,
+					friendlyName: InitFriendlyName,
+				},
+				commandLine: strings.Join(spec.Process.Args, " "),
+			},
+			processes: make(map[string]*process),
+		},
+		ociSpec:      spec,
+		hcsContainer: hcsContainer,
+	}
+
+	container.options = options
+	for _, option := range options {
+		if err := option.Apply(container); err != nil {
+			logrus.Errorf("libcontainerd: %v", err)
+		}
+	}
+
+	// Call start, and if it fails, delete the container from our
+	// internal structure, start will keep HCS in sync by deleting the
+	// container there.
+	logrus.Debugf("libcontainerd: Create() id=%s, Calling start()", containerID)
+	if err := container.start(attachStdio); err != nil {
+		clnt.deleteContainer(containerID)
+		return err
+	}
+
+	logrus.Debugf("libcontainerd: Create() id=%s completed successfully", containerID)
+	return nil
+}
+
+// AddProcess is the handler for adding a process to an already running
+// container. It's called through docker exec. It returns the system pid of the
+// exec'd process.
+func (clnt *client) AddProcess(ctx context.Context, containerID, processFriendlyName string, procToAdd Process, attachStdio StdioCallback) (int, error) {
+	clnt.lock(containerID)
+	defer clnt.unlock(containerID)
+	container, err := clnt.getContainer(containerID)
+	if err != nil {
+		return -1, err
+	}
+	// Note we always tell HCS to
+	// create stdout as it's required regardless of '-i' or '-t' options, so that
+	// docker can always grab the output through logs. We also tell HCS to always
+	// create stdin, even if it's not used - it will be closed shortly. Stderr
+	// is only created if it we're not -t.
+	createProcessParms := hcsshim.ProcessConfig{
+		EmulateConsole:   procToAdd.Terminal,
+		CreateStdInPipe:  true,
+		CreateStdOutPipe: true,
+		CreateStdErrPipe: !procToAdd.Terminal,
+	}
+	createProcessParms.ConsoleSize[0] = uint(procToAdd.ConsoleSize.Height)
+	createProcessParms.ConsoleSize[1] = uint(procToAdd.ConsoleSize.Width)
+
+	// Take working directory from the process to add if it is defined,
+	// otherwise take from the first process.
+	if procToAdd.Cwd != "" {
+		createProcessParms.WorkingDirectory = procToAdd.Cwd
+	} else {
+		createProcessParms.WorkingDirectory = container.ociSpec.Process.Cwd
+	}
+
+	// Configure the environment for the process
+	createProcessParms.Environment = setupEnvironmentVariables(procToAdd.Env)
+	createProcessParms.CommandLine = strings.Join(procToAdd.Args, " ")
+	createProcessParms.User = procToAdd.User.Username
+	logrus.Debugf("libcontainerd: commandLine: %s", createProcessParms.CommandLine)
+
+	// Start the command running in the container.
+	var stdout, stderr io.ReadCloser
+	var stdin io.WriteCloser
+	newProcess, err := container.hcsContainer.CreateProcess(&createProcessParms)
+	if err != nil {
+		logrus.Errorf("libcontainerd: AddProcess(%s) CreateProcess() failed %s", containerID, err)
+		return -1, err
+	}
+
+	pid := newProcess.Pid()
+
+	stdin, stdout, stderr, err = newProcess.Stdio()
+	if err != nil {
+		logrus.Errorf("libcontainerd: %s getting std pipes failed %s", containerID, err)
+		return -1, err
+	}
+
+	iopipe := &IOPipe{Terminal: procToAdd.Terminal}
+	iopipe.Stdin = createStdInCloser(stdin, newProcess)
+
+	// Convert io.ReadClosers to io.Readers
+	if stdout != nil {
+		iopipe.Stdout = ioutil.NopCloser(&autoClosingReader{ReadCloser: stdout})
+	}
+	if stderr != nil {
+		iopipe.Stderr = ioutil.NopCloser(&autoClosingReader{ReadCloser: stderr})
+	}
+
+	proc := &process{
+		processCommon: processCommon{
+			containerID:  containerID,
+			friendlyName: processFriendlyName,
+			client:       clnt,
+			systemPid:    uint32(pid),
+		},
+		commandLine: createProcessParms.CommandLine,
+		hcsProcess:  newProcess,
+	}
+
+	// Add the process to the container's list of processes
+	container.processes[processFriendlyName] = proc
+
+	// Tell the engine to attach streams back to the client
+	if err := attachStdio(*iopipe); err != nil {
+		return -1, err
+	}
+
+	// Spin up a go routine waiting for exit to handle cleanup
+	go container.waitExit(proc, false)
+
+	return pid, nil
+}
+
+// Signal handles `docker stop` on Windows. While Linux has support for
+// the full range of signals, signals aren't really implemented on Windows.
+// We fake supporting regular stop and -9 to force kill.
+func (clnt *client) Signal(containerID string, sig int) error {
+	var (
+		cont *container
+		err  error
+	)
+
+	// Get the container as we need it to get the container handle.
+	clnt.lock(containerID)
+	defer clnt.unlock(containerID)
+	if cont, err = clnt.getContainer(containerID); err != nil {
+		return err
+	}
+
+	cont.manualStopRequested = true
+
+	logrus.Debugf("libcontainerd: Signal() containerID=%s sig=%d pid=%d", containerID, sig, cont.systemPid)
+
+	if syscall.Signal(sig) == syscall.SIGKILL {
+		// Terminate the compute system
+		if err := cont.hcsContainer.Terminate(); err != nil {
+			if !hcsshim.IsPending(err) {
+				logrus.Errorf("libcontainerd: failed to terminate %s - %q", containerID, err)
+			}
+		}
+	} else {
+		// Shut down the container
+		if err := cont.hcsContainer.Shutdown(); err != nil {
+			if !hcsshim.IsPending(err) && !hcsshim.IsAlreadyStopped(err) {
+				// ignore errors
+				logrus.Warnf("libcontainerd: failed to shutdown container %s: %q", containerID, err)
+			}
+		}
+	}
+
+	return nil
+}
+
+// While Linux has support for the full range of signals, signals aren't really implemented on Windows.
+// We try to terminate the specified process whatever signal is requested.
+func (clnt *client) SignalProcess(containerID string, processFriendlyName string, sig int) error {
+	clnt.lock(containerID)
+	defer clnt.unlock(containerID)
+	cont, err := clnt.getContainer(containerID)
+	if err != nil {
+		return err
+	}
+
+	for _, p := range cont.processes {
+		if p.friendlyName == processFriendlyName {
+			return p.hcsProcess.Kill()
+		}
+	}
+
+	return fmt.Errorf("SignalProcess could not find process %s in %s", processFriendlyName, containerID)
+}
+
+// Resize handles a CLI event to resize an interactive docker run or docker exec
+// window.
+func (clnt *client) Resize(containerID, processFriendlyName string, width, height int) error {
+	// Get the libcontainerd container object
+	clnt.lock(containerID)
+	defer clnt.unlock(containerID)
+	cont, err := clnt.getContainer(containerID)
+	if err != nil {
+		return err
+	}
+
+	h, w := uint16(height), uint16(width)
+
+	if processFriendlyName == InitFriendlyName {
+		logrus.Debugln("libcontainerd: resizing systemPID in", containerID, cont.process.systemPid)
+		return cont.process.hcsProcess.ResizeConsole(w, h)
+	}
+
+	for _, p := range cont.processes {
+		if p.friendlyName == processFriendlyName {
+			logrus.Debugln("libcontainerd: resizing exec'd process", containerID, p.systemPid)
+			return p.hcsProcess.ResizeConsole(w, h)
+		}
+	}
+
+	return fmt.Errorf("Resize could not find containerID %s to resize", containerID)
+
+}
+
+// Pause handles pause requests for containers
+func (clnt *client) Pause(containerID string) error {
+	unlockContainer := true
+	// Get the libcontainerd container object
+	clnt.lock(containerID)
+	defer func() {
+		if unlockContainer {
+			clnt.unlock(containerID)
+		}
+	}()
+	container, err := clnt.getContainer(containerID)
+	if err != nil {
+		return err
+	}
+
+	for _, option := range container.options {
+		if h, ok := option.(*HyperVIsolationOption); ok {
+			if !h.IsHyperV {
+				return errors.New("cannot pause Windows Server Containers")
+			}
+			break
+		}
+	}
+
+	err = container.hcsContainer.Pause()
+	if err != nil {
+		return err
+	}
+
+	// Unlock container before calling back into the daemon
+	unlockContainer = false
+	clnt.unlock(containerID)
+
+	return clnt.backend.StateChanged(containerID, StateInfo{
+		CommonStateInfo: CommonStateInfo{
+			State: StatePause,
+		}})
+}
+
+// Resume handles resume requests for containers
+func (clnt *client) Resume(containerID string) error {
+	unlockContainer := true
+	// Get the libcontainerd container object
+	clnt.lock(containerID)
+	defer func() {
+		if unlockContainer {
+			clnt.unlock(containerID)
+		}
+	}()
+	container, err := clnt.getContainer(containerID)
+	if err != nil {
+		return err
+	}
+
+	// This should never happen, since Windows Server Containers cannot be paused
+	for _, option := range container.options {
+		if h, ok := option.(*HyperVIsolationOption); ok {
+			if !h.IsHyperV {
+				return errors.New("cannot resume Windows Server Containers")
+			}
+			break
+		}
+	}
+
+	err = container.hcsContainer.Resume()
+	if err != nil {
+		return err
+	}
+
+	// Unlock container before calling back into the daemon
+	unlockContainer = false
+	clnt.unlock(containerID)
+
+	return clnt.backend.StateChanged(containerID, StateInfo{
+		CommonStateInfo: CommonStateInfo{
+			State: StateResume,
+		}})
+}
+
+// Stats handles stats requests for containers
+func (clnt *client) Stats(containerID string) (*Stats, error) {
+	// Get the libcontainerd container object
+	clnt.lock(containerID)
+	defer clnt.unlock(containerID)
+	container, err := clnt.getContainer(containerID)
+	if err != nil {
+		return nil, err
+	}
+	s, err := container.hcsContainer.Statistics()
+	if err != nil {
+		return nil, err
+	}
+	st := Stats(s)
+	return &st, nil
+}
+
+// Restore is the handler for restoring a container
+func (clnt *client) Restore(containerID string, _ StdioCallback, unusedOnWindows ...CreateOption) error {
+	logrus.Debugf("libcontainerd: Restore(%s)", containerID)
+
+	// TODO Windows: On RS1, a re-attach isn't possible.
+	// However, there is a scenario in which there is an issue.
+	// Consider a background container. The daemon dies unexpectedly.
+	// HCS will still have the compute service alive and running.
+	// For consistence, we call in to shoot it regardless if HCS knows about it
+	// We explicitly just log a warning if the terminate fails.
+	// Then we tell the backend the container exited.
+	if hc, err := hcsshim.OpenContainer(containerID); err == nil {
+		const terminateTimeout = time.Minute * 2
+		err := hc.Terminate()
+
+		if hcsshim.IsPending(err) {
+			err = hc.WaitTimeout(terminateTimeout)
+		} else if hcsshim.IsAlreadyStopped(err) {
+			err = nil
+		}
+
+		if err != nil {
+			logrus.Warnf("libcontainerd: failed to terminate %s on restore - %q", containerID, err)
+			return err
+		}
+	}
+	return clnt.backend.StateChanged(containerID, StateInfo{
+		CommonStateInfo: CommonStateInfo{
+			State:    StateExit,
+			ExitCode: 1 << 31,
+		}})
+}
+
+// GetPidsForContainer returns a list of process IDs running in a container.
+// Not used on Windows.
+func (clnt *client) GetPidsForContainer(containerID string) ([]int, error) {
+	return nil, errors.New("not implemented on Windows")
+}
+
+// Summary returns a summary of the processes running in a container.
+// This is present in Windows to support docker top. In linux, the
+// engine shells out to ps to get process information. On Windows, as
+// the containers could be Hyper-V containers, they would not be
+// visible on the container host. However, libcontainerd does have
+// that information.
+func (clnt *client) Summary(containerID string) ([]Summary, error) {
+
+	// Get the libcontainerd container object
+	clnt.lock(containerID)
+	defer clnt.unlock(containerID)
+	container, err := clnt.getContainer(containerID)
+	if err != nil {
+		return nil, err
+	}
+	p, err := container.hcsContainer.ProcessList()
+	if err != nil {
+		return nil, err
+	}
+	pl := make([]Summary, len(p))
+	for i := range p {
+		pl[i] = Summary(p[i])
+	}
+	return pl, nil
+}
+
+// UpdateResources updates resources for a running container.
+func (clnt *client) UpdateResources(containerID string, resources Resources) error {
+	// Updating resource isn't supported on Windows
+	// but we should return nil for enabling updating container
+	return nil
+}
+
+func (clnt *client) CreateCheckpoint(containerID string, checkpointID string, checkpointDir string, exit bool) error {
+	return errors.New("Windows: Containers do not support checkpoints")
+}
+
+func (clnt *client) DeleteCheckpoint(containerID string, checkpointID string, checkpointDir string) error {
+	return errors.New("Windows: Containers do not support checkpoints")
+}
+
+func (clnt *client) ListCheckpoints(containerID string, checkpointDir string) (*Checkpoints, error) {
+	return nil, errors.New("Windows: Containers do not support checkpoints")
+}
+
+func (clnt *client) GetServerVersion(ctx context.Context) (*ServerVersion, error) {
+	return &ServerVersion{}, nil
+}